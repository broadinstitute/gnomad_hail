
import re
import sys
import logging
import gzip
import os

import hail as hl
from hail.expr.expressions import *
from collections import defaultdict, namedtuple, OrderedDict
from pprint import pprint, pformat
import argparse
from typing import *
import json

logging.basicConfig(format="%(levelname)s (%(name)s %(lineno)s): %(message)s")
logger = logging.getLogger("utils")
logger.setLevel(logging.INFO)


def filter_to_adj(mt: hl.MatrixTable) -> hl.MatrixTable:
    """
    Filter genotypes to adj criteria
    """
    if 'adj' not in list(mt.entry):
        mt = annotate_adj(mt)
    mt = mt.filter_entries(mt.adj)
    return mt.drop(mt.adj)


def annotate_adj(mt: hl.MatrixTable) -> hl.MatrixTable:
    """
    Annotate genotypes with adj criteria (assumes diploid)
    """
    adj_gq = 20
    adj_dp = 10
    adj_ab = 0.2

    return mt.annotate_entries(adj=(mt.GQ >= adj_gq) & (mt.DP >= adj_dp) & (
                                   ~mt.GT.is_het() |
                                   ((mt.GT[0] == 0) & (mt.AD[mt.GT[1]] / mt.DP >= adj_ab)) |
                                   ((mt.GT[0] > 0) & (mt.AD[mt.GT[0]] / mt.DP >= adj_ab) &
                                    (mt.AD[mt.GT[1]] / mt.DP >= adj_ab))
                               ))


def add_variant_type(alt_alleles: hl.expr.ArrayExpression) -> hl.expr.StructExpression:
    """
    Get Struct of variant_type and n_alt_alleles from ArrayExpression of Strings (all alleles)
    """
    ref = alt_alleles[0]
    alts = alt_alleles[1:]
    non_star_alleles = hl.filter(lambda a: a != '*', alts)
    return hl.struct(variant_type=hl.cond(
        hl.all(lambda a: hl.is_snp(ref, a), non_star_alleles),
        hl.cond(hl.len(non_star_alleles) > 1, "multi-snv", "snv"),
        hl.cond(
            hl.all(lambda a: hl.is_indel(ref, a), non_star_alleles),
            hl.cond(hl.len(non_star_alleles) > 1, "multi-indel", "indel"),
            "mixed")
    ), n_alt_alleles=hl.len(non_star_alleles))


def adjust_sex_ploidy(mt: hl.MatrixTable, sex_expr: hl.expr.StringExpression,
                      male_str: str = 'male', female_str: str = 'female') -> hl.MatrixTable:
    """
    Converts males to haploid on non-PAR X/Y, sets females to missing on Y

    :param MatrixTable mt: Input MatrixTable
    :param StringExpression sex_expr: Expression pointing to sex in MT (if not male_str or female_str, no change)
    :param str male_str: String for males (default 'male')
    :param str female_str: String for females (default 'female')
    :return: MatrixTable with fixed ploidy for sex chromosomes
    :rtype: MatrixTable
    """
    male = sex_expr == male_str
    female = sex_expr == female_str
    x_nonpar = mt.locus.in_x_nonpar()
    y_par = mt.locus.in_y_par()
    y_nonpar = mt.locus.in_y_nonpar()
    return mt.annotate_entries(
        GT=hl.case(missing_false=True)
        .when(female & (y_par | y_nonpar), hl.null(hl.tcall))
        .when(male & (x_nonpar | y_nonpar) & mt.GT.is_het(), hl.null(hl.tcall))
        .when(male & (x_nonpar | y_nonpar), hl.call(mt.GT[0], phased=False))
        .default(mt.GT)
    )


def add_popmax_expr(freq: hl.expr.ArrayExpression, populations: Set[str]) -> hl.expr.ArrayExpression:
    """
    Calculates popmax (add an additional entry into freq with popmax: pop)

    :param ArrayExpression freq: ArrayExpression of Structs with ['ac', 'an', 'hom', 'meta']
    :param set of str populations: Set of populations over which to calculate popmax
    :return: Frequency data with annotated popmax
    :rtype: ArrayExpression
    """
    pops_to_use = hl.literal(populations)
    freq_filtered = hl.filter(lambda f: (f.meta.size() == 2) & (f.meta.get('group') == 'adj') &
                                        pops_to_use.contains(f.meta.get('pop')), freq)
    sorted_freqs = hl.sorted(freq_filtered, key=lambda x: x.AC[1] / x.AN, reverse=True)
    return hl.cond(hl.len(sorted_freqs) > 0, freq.append(
        hl.struct(AC=sorted_freqs[0].AC, AF=sorted_freqs[0].AF, AN=sorted_freqs[0].AN,
                  homozygote_count=sorted_freqs[0].homozygote_count,
                  meta={'popmax': sorted_freqs[0].meta['pop']})), freq)


def get_projectmax(mt: hl.MatrixTable, loc: hl.expr.StringExpression) -> hl.MatrixTable:
    """
    First pass of projectmax (returns aggregated MT with project_max field)

    :param MatrixTable mt: Input MT
    :param StringExpression loc: Column expression location of project ID (e.g. mt.meta.pid)
    :return: Frequency data with annotated project_max
    :rtype: MatrixTable
    """
    mt = mt.annotate_cols(project=loc)
    agg_mt = mt.group_cols_by(mt.project).aggregate(callstats=hl.agg.call_stats(mt.GT, mt.alleles))
    return agg_mt.annotate_rows(project_max=hl.agg.take(hl.struct(**agg_mt.callstats, project=agg_mt.project),
                                                        5, -agg_mt.callstats.AF[1]))


def read_list_data(input_file: str) -> List[str]:
    if input_file.startswith('gs://'):
        hl.hadoop_copy(input_file, 'file:///' + input_file.split("/")[-1])
        f = gzip.open("/" + os.path.basename(input_file)) if input_file.endswith('gz') else open("/" + os.path.basename(input_file))
    else:
        f = gzip.open(input_file) if input_file.endswith('gz') else open(input_file)
    output = []
    for line in f:
        output.append(line.strip())
    f.close()
    return output


def filter_by_frequency(t: Union[hl.MatrixTable, hl.Table], direction: str,
                        frequency: float = None, allele_count: int = None,
                        population: str = None, subpop: str = None, downsampling: int = None,
                        keep: bool = True, adj: bool = True) -> Union[hl.MatrixTable, hl.Table]:
    """
    Filter MatrixTable or Table with gnomAD-format frequency data (assumed bi-allelic/split)
    (i.e. Array[Struct(Array[AC], Array[AF], AN, homozygote_count, meta)])
    At least one of frequency or allele_count is required.
    Subpop can be specified without a population if desired.

    :param MatrixTable or Table t: Input MatrixTable or Table
    :param str direction: One of "above", "below", and "equal" (how to apply the filter)
    :param float frequency: Frequency to filter by (one of frequency or allele_count is required)
    :param int allele_count: Allele count to filter by (one of frequency or allele_count is required)
    :param str population: Population in which to filter frequency
    :param str subpop: Sub-population in which to filter frequency
    :param int downsampling: Downsampling in which to filter frequency
    :param bool keep: Whether to keep rows passing this frequency (passed to filter_rows)
    :param bool adj: Whether to use adj frequency
    :return: Filtered MatrixTable or Table
    :rtype: MatrixTable or Table
    """
    if frequency is None and allele_count is None:
        raise ValueError('At least one of frequency or allele_count must be specified')
    if direction not in ('above', 'below', 'equal'):
        raise ValueError('direction needs to be one of "above", "below", or "equal"')
    group = 'adj' if adj else 'raw'
    criteria = [lambda f: f.meta.get('group') == group]
    if frequency is not None:
        if direction == 'above':
            criteria.append(lambda f: f.AF[1] > frequency)
        elif direction == 'below':
            criteria.append(lambda f: f.AF[1] < frequency)
        else:
            criteria.append(lambda f: f.AF[1] == frequency)
    if allele_count is not None:
        if direction == 'above':
            criteria.append(lambda f: f.AC[1] > allele_count)
        elif direction == 'below':
            criteria.append(lambda f: f.AC[1] < allele_count)
        else:
            criteria.append(lambda f: f.AC[1] == allele_count)
    size = 1
    if population:
        criteria.append(lambda f: f.meta.get('pop') == population)
        size += 1
    if subpop:
        criteria.append(lambda f: f.meta.get('subpop') == subpop)
        size += 1
        # If one supplies a subpop but not a population, this will ensure this gets it right
        if not population: size += 1
    if downsampling:
        criteria.append(lambda f: f.meta.get('downsampling') == str(downsampling))
        size += 1
        if not population:
            size += 1
            criteria.append(lambda f: f.meta.get('pop') == 'global')
        if subpop:
            raise Exception('No downsampling data for subpopulations implemented')
    criteria.append(lambda f: f.meta.size() == size)

    def combine_functions(func_list, x):
        cond = func_list[0](x)
        for c in func_list[1:]:
            cond &= c(x)
        return cond

    filt = lambda x: combine_functions(criteria, x)
    criteria = hl.any(filt, t.freq)
    return t.filter_rows(criteria, keep=keep) if isinstance(t, hl.MatrixTable) else t.filter(criteria, keep=keep)


def melt_kt(kt, columns_to_melt, key_column_name='variable', value_column_name='value'):
    """
    Go from wide to long, or from:

    +---------+---------+---------+
    | Variant | AC_NFE  | AC_AFR  |
    +=========+=========+=========+
    | 1:1:A:G |      1  |      8  |
    +---------+---------+---------+
    | 1:2:A:G |     10  |    100  |
    +---------+---------+---------+

    to:

    +---------+----------+--------+
    | Variant | variable | value  |
    +=========+==========+========+
    | 1:1:A:G |   AC_NFE |     1  |
    +---------+----------+--------+
    | 1:1:A:G |   AC_AFR |     8  |
    +---------+----------+--------+
    | 1:2:A:G |   AC_NFE |    10  |
    +---------+----------+--------+
    | 1:2:A:G |   AC_AFR |   100  |
    +---------+----------+--------+

    :param KeyTable kt: Input KeyTable
    :param list of str columns_to_melt: Which columns to spread out
    :param str key_column_name: What to call the key column
    :param str value_column_name: What to call the value column
    :return: melted Key Table
    :rtype: KeyTable
    return (kt
            .annotate('comb = [{}]'.format(', '.join(['{{k: "{0}", value: {0}}}'.format(x) for x in columns_to_melt])))
            .drop(columns_to_melt)
            .explode('comb')
            .annotate('{} = comb.k, {} = comb.value'.format(key_column_name, value_column_name))
            .drop('comb'))
    """
    raise NotImplementedError


def melt_kt_grouped(kt, columns_to_melt, value_column_names, key_column_name='variable'):
    """
    Go from wide to long for a group of variables, or from:

    +---------+---------+---------+---------+---------+
    | Variant | AC_NFE  | AC_AFR  | Hom_NFE | Hom_AFR |
    +=========+=========+=========+=========+=========+
    | 1:1:A:G |      1  |      8  |       0 |       0 |
    +---------+---------+---------+---------+---------+
    | 1:2:A:G |     10  |    100  |       1 |      10 |
    +---------+---------+---------+---------+---------+

    to:

    +---------+----------+--------+--------+
    | Variant |      pop |    AC  |   Hom  |
    +=========+==========+========+========+
    | 1:1:A:G |      NFE |     1  |     0  |
    +---------+----------+--------+--------+
    | 1:1:A:G |      AFR |     8  |     0  |
    +---------+----------+--------+--------+
    | 1:2:A:G |      NFE |    10  |     1  |
    +---------+----------+--------+--------+
    | 1:2:A:G |      AFR |   100  |    10  |
    +---------+----------+--------+--------+

    This is done with:

    columns_to_melt = {
        'NFE': ['AC_NFE', 'Hom_NFE'],
        'AFR': ['AC_AFR', 'Hom_AFR']
    }
    value_column_names = ['AC', 'Hom']
    key_column_name = 'pop'

    Note that len(value_column_names) == len(columns_to_melt[i]) for all in columns_to_melt

    :param KeyTable kt: Input KeyTable
    :param dict of list of str columns_to_melt: Which columns to spread out
    :param list of str value_column_names: What to call the value columns
    :param str key_column_name: What to call the key column
    :return: melted Key Table
    :rtype: KeyTable

    if any([len(value_column_names) != len(v) for v in columns_to_melt.values()]):
        logger.warning('Length of columns_to_melt sublist is not equal to length of value_column_names')
        logger.warning('value_column_names = %s', value_column_names)
        logger.warning('columns_to_melt = %s', columns_to_melt)

    # I think this goes something like this:
    fields = []
    for k, v in columns_to_melt.items():
        subfields = [': '.join(x) for x in zip(value_column_names, v)]
        field = '{{k: "{0}", {1}}}'.format(k, ', '.join(subfields))
        fields.append(field)

    split_text = ', '.join(['{0} = comb.{0}'.format(x) for x in value_column_names])

    return (kt
            .annotate('comb = [{}]'.format(', '.join(fields)))
            .drop([y for x in columns_to_melt.values() for y in x])
            .explode('comb')
            .annotate('{} = comb.k, {}'.format(key_column_name, split_text))
            .drop('comb'))
    """
    raise NotImplementedError


<<<<<<< HEAD
def get_rf_runs(data_type: str) -> Dict:
    """

    Loads RF run data from JSON file.

    :param str data_type: One of 'exomes' or 'genomes'
    :return: Dictionary containing the content of the JSON file, or an empty dictionary if the file wasn't found.
    :rtype: dict
    """
    
    from gnomad_hail.resources.variant_qc import rf_run_hash_path

    json_file = rf_run_hash_path(data_type)
    if hl.utils.hadoop_exists(json_file):
        with hl.hadoop_open(rf_run_hash_path(data_type)) as f:
            return json.load(f)
    else:
        logger.warning("File {json_file} could not be found. Returning empty RF run hash dict.")
        return {}


def pretty_print_runs(runs: Dict, label_col: str = 'rf_label', prediction_col_name: str = 'rf_prediction') -> None:
    """
    Prints the information for the RF runs loaded from the json file storing the RF run hashes -> info

    :param dict runs: Dictionary containing JSON input loaded from RF run file
    :param str label_col: Name of the RF label column
    :param str prediction_col_name: Name of the RF prediction column
    :return: Nothing -- only prints information
    :rtype: None
    """

    for run_hash, run_data in runs.items():
        print(f"\n=== {run_hash} ===")
        testing_results = run_data.pop('test_results') if 'test_results' in run_data else None
        # print(testing_results)
        print(json.dumps(run_data, sort_keys=True, indent=4, separators=(',', ': ')))
        if testing_results is not None:
            # Print results
            res_pd = pd.DataFrame(testing_results)
            res_pd = res_pd.pivot(index=label_col, columns=prediction_col_name, values='n')
            logger.info("Testing results:\n{}".format(pformat(res_pd)))
=======
def add_full_rankings(ht: hl.Table, score_field: hl.expr.NumericExpression) -> hl.Table:
    """
    Add bi-allelic-only, singleton-only, and bi-allelic singleton-only variant QC rankings to a Hail Table
    containing variant annotations `was_split`, `info.AC`, and `a_index`

    :param Table ht: input Hail Table containing variants (with QC annotations) to be ranked
    :param NumericExpression score_field: the Table annotation by which ranking should be scored
    :return: Table with biallelic_rank, singleton_rank, and biallelic_singleton_rank added
    :rtype: Table
    """
    ht = ht.annotate(_score=score_field)

    # Rank all bi-allelics
    biallelic_ht = ht.filter(ht.was_split, keep=False)
    biallelic_ht = add_rank(biallelic_ht, biallelic_ht._score)

    # Rank all singletons
    singleton_ht = ht.filter(ht.info.AC[ht.a_index - 1] == 1)
    singleton_ht = add_rank(singleton_ht, singleton_ht._score)

    # Rank all bi-allelic singletons
    biallelic_singleton_ht = ht.filter((ht.info.AC[ht.a_index-1] == 1) & ~ht.was_split)  # NOTE: we are filtering to singletons across the entire callset, not just in high-quality samples
    biallelic_singleton_ht = add_rank(biallelic_singleton_ht, biallelic_singleton_ht._score)

    # Annotate and print sanity-check counts
    ht = ht.annotate(biallelic_rank=biallelic_ht[ht.key].rank, singleton_rank=singleton_ht[ht.key].rank, biallelic_singleton_rank=biallelic_singleton_ht[ht.key].rank)
    print(ht.aggregate(hl.struct(was_split=hl.agg.counter(ht.was_split),
                                 has_biallelic_rank=hl.agg.counter(hl.is_defined(ht.biallelic_rank)),
                                 was_singleton=hl.agg.counter(ht.info.AC[ht.a_index - 1] == 1),
                                 has_singleton_rank=hl.agg.counter(hl.is_defined(ht.singleton_rank)),
                                 was_split_singleton=hl.agg.counter((ht.info.AC[ht.a_index-1] == 1) & ~ht.was_split),
                                 has_biallelic_singleton_rank=hl.agg.counter(hl.is_defined(ht.biallelic_singleton_rank)))))
    return ht

def add_rank(ht: hl.Table, score_field: hl.expr.NumericExpression) -> hl.Table:
    """
    Adds an `rf_rank` row annotation based on its RF probability score.
    SNVs and Indels are ranked separately (both starting at 0)
    :param Table ht: Input RF results Hail Table
    :param NumericExpression score_field: the Table annotation by which ranking should be scored
    :return: Annotated Table
    :rtype: Table
    """
    ht = ht.annotate(_score=score_field).persist()
    rank_ht = ht.select(is_indel=hl.is_indel(ht.alleles[0], ht.alleles[1]), score=ht._score)
    n_snvs = rank_ht.aggregate(hl.agg.count_where(~rank_ht.is_indel))
    rank_ht = rank_ht.order_by(rank_ht.is_indel, hl.desc(rank_ht.score))
    rank_ht = rank_ht.add_index()
    rank_ht = rank_ht.annotate(idx=hl.cond(rank_ht.is_indel, rank_ht.idx - n_snvs, rank_ht.idx))
    return ht.annotate(rank=rank_ht[ht.key].idx).drop('_score')
>>>>>>> 9ed6159f
<|MERGE_RESOLUTION|>--- conflicted
+++ resolved
@@ -316,7 +316,6 @@
     raise NotImplementedError
 
 
-<<<<<<< HEAD
 def get_rf_runs(data_type: str) -> Dict:
     """
 
@@ -359,7 +358,8 @@
             res_pd = pd.DataFrame(testing_results)
             res_pd = res_pd.pivot(index=label_col, columns=prediction_col_name, values='n')
             logger.info("Testing results:\n{}".format(pformat(res_pd)))
-=======
+
+            
 def add_full_rankings(ht: hl.Table, score_field: hl.expr.NumericExpression) -> hl.Table:
     """
     Add bi-allelic-only, singleton-only, and bi-allelic singleton-only variant QC rankings to a Hail Table
@@ -409,5 +409,4 @@
     rank_ht = rank_ht.order_by(rank_ht.is_indel, hl.desc(rank_ht.score))
     rank_ht = rank_ht.add_index()
     rank_ht = rank_ht.annotate(idx=hl.cond(rank_ht.is_indel, rank_ht.idx - n_snvs, rank_ht.idx))
-    return ht.annotate(rank=rank_ht[ht.key].idx).drop('_score')
->>>>>>> 9ed6159f
+    return ht.annotate(rank=rank_ht[ht.key].idx).drop('_score')