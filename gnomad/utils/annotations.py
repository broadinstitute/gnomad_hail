# noqa: D100

import csv
import itertools
import json
import logging
<<<<<<< HEAD
from typing import Any, Callable, Dict, List, Optional, Set, Tuple, Union
=======
from timeit import default_timer as timer
from typing import Any, Dict, List, Optional, Set, Tuple, Union
>>>>>>> be87522c

import ga4gh.core as ga4gh_core
import ga4gh.vrs as ga4gh_vrs
import hail as hl
from hail.utils.misc import new_temp_file

import gnomad.utils.filtering as filter_utils
from gnomad.utils.gen_stats import to_phred
from gnomad.utils.reference_genome import get_reference_genome

logging.basicConfig(
    format="%(asctime)s (%(name)s %(lineno)s): %(message)s",
    datefmt="%m/%d/%Y %I:%M:%S %p",
)
logger = logging.getLogger(__name__)
logger.setLevel(logging.INFO)

ANNOTATIONS_HISTS = {
    "FS": (0, 50, 50),  # NOTE: in 2.0.2 release this was on (0,20)
    "InbreedingCoeff": (-0.25, 0.25, 50),
    "MQ": (0, 80, 40),
    "RAW_MQ": (2, 13, 33),
    "MQRankSum": (-15, 15, 60),
    "QD": (0, 40, 40),
    "ReadPosRankSum": (-15, 15, 60),
    "SOR": (0, 10, 50),
    "BaseQRankSum": (-15, 15, 60),
    "ClippingRankSum": (-5, 5, 40),
    "DP": (1, 9, 32),  # NOTE: in 2.0.2 release this was on (0,8)
    "VQSLOD": (-30, 30, 60),  # NOTE: in 2.0.2 release this was on (-20,20)
    "AS_VQSLOD": (-30, 30, 60),
    "rf_tp_probability": (0, 1, 50),
    "pab_max": (0, 1, 50),
}

VRS_CHROM_IDS = {
    "GRCh38": {
        "chr1": "ga4gh:SQ.Ya6Rs7DHhDeg7YaOSg1EoNi3U_nQ9SvO",
        "chr2": "ga4gh:SQ.pnAqCRBrTsUoBghSD1yp_jXWSmlbdh4g",
        "chr3": "ga4gh:SQ.Zu7h9AggXxhTaGVsy7h_EZSChSZGcmgX",
        "chr4": "ga4gh:SQ.HxuclGHh0XCDuF8x6yQrpHUBL7ZntAHc",
        "chr5": "ga4gh:SQ.aUiQCzCPZ2d0csHbMSbh2NzInhonSXwI",
        "chr6": "ga4gh:SQ.0iKlIQk2oZLoeOG9P1riRU6hvL5Ux8TV",
        "chr7": "ga4gh:SQ.F-LrLMe1SRpfUZHkQmvkVKFEGaoDeHul",
        "chr8": "ga4gh:SQ.209Z7zJ-mFypBEWLk4rNC6S_OxY5p7bs",
        "chr9": "ga4gh:SQ.KEO-4XBcm1cxeo_DIQ8_ofqGUkp4iZhI",
        "chr10": "ga4gh:SQ.ss8r_wB0-b9r44TQTMmVTI92884QvBiB",
        "chr11": "ga4gh:SQ.2NkFm8HK88MqeNkCgj78KidCAXgnsfV1",
        "chr12": "ga4gh:SQ.6wlJpONE3oNb4D69ULmEXhqyDZ4vwNfl",
        "chr13": "ga4gh:SQ._0wi-qoDrvram155UmcSC-zA5ZK4fpLT",
        "chr14": "ga4gh:SQ.eK4D2MosgK_ivBkgi6FVPg5UXs1bYESm",
        "chr15": "ga4gh:SQ.AsXvWL1-2i5U_buw6_niVIxD6zTbAuS6",
        "chr16": "ga4gh:SQ.yC_0RBj3fgBlvgyAuycbzdubtLxq-rE0",
        "chr17": "ga4gh:SQ.dLZ15tNO1Ur0IcGjwc3Sdi_0A6Yf4zm7",
        "chr18": "ga4gh:SQ.vWwFhJ5lQDMhh-czg06YtlWqu0lvFAZV",
        "chr19": "ga4gh:SQ.IIB53T8CNeJJdUqzn9V_JnRtQadwWCbl",
        "chr20": "ga4gh:SQ.-A1QmD_MatoqxvgVxBLZTONHz9-c7nQo",
        "chr21": "ga4gh:SQ.5ZUqxCmDDgN4xTRbaSjN8LwgZironmB8",
        "chr22": "ga4gh:SQ.7B7SHsmchAR0dFcDCuSFjJAo7tX87krQ",
        "chrX": "ga4gh:SQ.w0WZEvgJF0zf_P4yyTzjjv9oW1z61HHP",
        "chrY": "ga4gh:SQ.8_liLu1aycC0tPQPFmUaGXJLDs5SbPZ5",
    },
    "GRCh37": {
        "1": "ga4gh:SQ.S_KjnFVz-FE7M0W6yoaUDgYxLPc1jyWU",
        "2": "ga4gh:SQ.9KdcA9ZpY1Cpvxvg8bMSLYDUpsX6GDLO",
        "3": "ga4gh:SQ.VNBualIltAyi2AI_uXcKU7M9XUOuA7MS",
        "4": "ga4gh:SQ.iy7Zfceb5_VGtTQzJ-v5JpPbpeifHD_V",
        "5": "ga4gh:SQ.vbjOdMfHJvTjK_nqvFvpaSKhZillW0SX",
        "6": "ga4gh:SQ.KqaUhJMW3CDjhoVtBetdEKT1n6hM-7Ek",
        "7": "ga4gh:SQ.IW78mgV5Cqf6M24hy52hPjyyo5tCCd86",
        "8": "ga4gh:SQ.tTm7wmhz0G4lpt8wPspcNkAD_qiminj6",
        "9": "ga4gh:SQ.HBckYGQ4wYG9APHLpjoQ9UUe9v7NxExt",
        "10": "ga4gh:SQ.-BOZ8Esn8J88qDwNiSEwUr5425UXdiGX",
        "11": "ga4gh:SQ.XXi2_O1ly-CCOi3HP5TypAw7LtC6niFG",
        "12": "ga4gh:SQ.105bBysLoDFQHhajooTAUyUkNiZ8LJEH",
        "13": "ga4gh:SQ.Ewb9qlgTqN6e_XQiRVYpoUfZJHXeiUfH",
        "14": "ga4gh:SQ.5Ji6FGEKfejK1U6BMScqrdKJK8GqmIGf",
        "15": "ga4gh:SQ.zIMZb3Ft7RdWa5XYq0PxIlezLY2ccCgt",
        "16": "ga4gh:SQ.W6wLoIFOn4G7cjopxPxYNk2lcEqhLQFb",
        "17": "ga4gh:SQ.AjWXsI7AkTK35XW9pgd3UbjpC3MAevlz",
        "18": "ga4gh:SQ.BTj4BDaaHYoPhD3oY2GdwC_l0uqZ92UD",
        "19": "ga4gh:SQ.ItRDD47aMoioDCNW_occY5fWKZBKlxCX",
        "20": "ga4gh:SQ.iy_UbUrvECxFRX5LPTH_KPojdlT7BKsf",
        "21": "ga4gh:SQ.LpTaNW-hwuY_yARP0rtarCnpCQLkgVCg",
        "22": "ga4gh:SQ.XOgHwwR3Upfp5sZYk6ZKzvV25a4RBVu8",
        "X": "ga4gh:SQ.v7noePfnNpK8ghYXEqZ9NukMXW7YeNsm",
        "Y": "ga4gh:SQ.BT7QyW5iXaX_1PSX-msSGYsqRdMKqkj-",
    },
}


def pop_max_expr(
    freq: hl.expr.ArrayExpression,
    freq_meta: hl.expr.ArrayExpression,
    pops_to_exclude: Optional[Set[str]] = None,
) -> hl.expr.StructExpression:
    """

    Create an expression containing the frequency information about the population that has the highest AF in `freq_meta`.

    Populations specified in `pops_to_exclude` are excluded and only frequencies from adj populations are considered.

    This resulting struct contains the following fields:

        - AC: int32
        - AF: float64
        - AN: int32
        - homozygote_count: int32
        - pop: str

    :param freq: ArrayExpression of Structs with fields ['AC', 'AF', 'AN', 'homozygote_count']
    :param freq_meta: ArrayExpression of meta dictionaries corresponding to freq (as returned by annotate_freq)
    :param pops_to_exclude: Set of populations to skip for popmax calcluation

    :return: Popmax struct
    """
    _pops_to_exclude = (
        hl.literal(pops_to_exclude)
        if pops_to_exclude is not None
        else hl.empty_set(hl.tstr)
    )

    # pylint: disable=invalid-unary-operand-type
    popmax_freq_indices = hl.range(0, hl.len(freq_meta)).filter(
        lambda i: (hl.set(freq_meta[i].keys()) == {"group", "pop"})
        & (freq_meta[i]["group"] == "adj")
        & (~_pops_to_exclude.contains(freq_meta[i]["pop"]))
    )
    freq_filtered = popmax_freq_indices.map(
        lambda i: freq[i].annotate(pop=freq_meta[i]["pop"])
    ).filter(lambda f: f.AC > 0)

    sorted_freqs = hl.sorted(freq_filtered, key=lambda x: x.AF, reverse=True)
    return hl.or_missing(hl.len(sorted_freqs) > 0, sorted_freqs[0])


def project_max_expr(
    project_expr: hl.expr.StringExpression,
    gt_expr: hl.expr.CallExpression,
    alleles_expr: hl.expr.ArrayExpression,
    n_projects: int = 5,
) -> hl.expr.ArrayExpression:
    """
    Create an expression that computes allele frequency information by project for the `n_projects` with the largest AF at this row.

    Will return an array with one element per non-reference allele.

    Each of these elements is itself an array of structs with the following fields:

        - AC: int32
        - AF: float64
        - AN: int32
        - homozygote_count: int32
        - project: str

    .. note::

        Only projects with AF > 0 are returned.
        In case of ties, the project ordering is not guaranteed, and at most `n_projects` are returned.

    :param project_expr: column expression containing the project
    :param gt_expr: entry expression containing the genotype
    :param alleles_expr: row expression containing the alleles
    :param n_projects: Maximum number of projects to return for each row
    :return: projectmax expression
    """
    n_alleles = hl.len(alleles_expr)

    # compute call stats by  project
    project_cs = hl.array(
        hl.agg.group_by(project_expr, hl.agg.call_stats(gt_expr, alleles_expr))
    )

    return hl.or_missing(
        n_alleles > 1,  # Exclude monomorphic sites
        hl.range(1, n_alleles).map(
            lambda ai: hl.sorted(
                project_cs.filter(
                    # filter to projects with AF > 0
                    lambda x: x[1].AF[ai]
                    > 0
                ),
                # order the callstats computed by AF in decreasing order
                lambda x: -x[1].AF[ai],
                # take the n_projects projects with largest AF
            )[:n_projects].map(
                # add the project in the callstats struct
                lambda x: x[1].annotate(
                    AC=x[1].AC[ai],
                    AF=x[1].AF[ai],
                    AN=x[1].AN,
                    homozygote_count=x[1].homozygote_count[ai],
                    project=x[0],
                )
            )
        ),
    )


def faf_expr(
    freq: hl.expr.ArrayExpression,
    freq_meta: hl.expr.ArrayExpression,
    locus: hl.expr.LocusExpression,
    pops_to_exclude: Optional[Set[str]] = None,
    faf_thresholds: List[float] = [0.95, 0.99],
) -> Tuple[hl.expr.ArrayExpression, List[Dict[str, str]]]:
    """
    Calculate the filtering allele frequency (FAF) for each threshold specified in `faf_thresholds`.

    See http://cardiodb.org/allelefrequencyapp/ for more information.

    The FAF is computed for each of the following population stratification if found in `freq_meta`:

        - All samples, with adj criteria
        - For each population, with adj criteria
        - For all sex/population on the non-PAR regions of sex chromosomes (will be missing on autosomes and PAR regions of sex chromosomes)

    Each of the FAF entry is a struct with one entry per threshold specified in `faf_thresholds` of type float64.

    This returns a tuple with two expressions:

        1. An array of FAF expressions as described above
        2. An array of dict containing the metadata for each of the array elements, in the same format as that produced by `annotate_freq`.

    :param freq: ArrayExpression of call stats structs (typically generated by hl.agg.call_stats)
    :param freq_meta: ArrayExpression of meta dictionaries corresponding to freq (typically generated using annotate_freq)
    :param locus: locus
    :param pops_to_exclude: Set of populations to exclude from faf calculation (typically bottlenecked or consanguineous populations)
    :param faf_thresholds: List of FAF thresholds to compute
    :return: (FAF expression, FAF metadata)
    """
    _pops_to_exclude = (
        hl.literal(pops_to_exclude)
        if pops_to_exclude is not None
        else hl.empty_set(hl.tstr)
    )

    # pylint: disable=invalid-unary-operand-type
    faf_freq_indices = hl.range(0, hl.len(freq_meta)).filter(
        lambda i: (freq_meta[i].get("group") == "adj")
        & (
            (freq_meta[i].size() == 1)
            | (
                (hl.set(freq_meta[i].keys()) == {"pop", "group"})
                & (~_pops_to_exclude.contains(freq_meta[i]["pop"]))
            )
        )
    )
    sex_faf_freq_indices = hl.range(0, hl.len(freq_meta)).filter(
        lambda i: (freq_meta[i].get("group") == "adj")
        & (freq_meta[i].contains("sex"))
        & (
            (freq_meta[i].size() == 2)
            | (
                (hl.set(freq_meta[i].keys()) == {"pop", "group", "sex"})
                & (~_pops_to_exclude.contains(freq_meta[i]["pop"]))
            )
        )
    )

    faf_expr = faf_freq_indices.map(
        lambda i: hl.struct(
            **{
                f"faf{str(threshold)[2:]}": hl.experimental.filtering_allele_frequency(
                    freq[i].AC, freq[i].AN, threshold
                )
                for threshold in faf_thresholds
            }
        )
    )

    faf_expr = faf_expr.extend(
        sex_faf_freq_indices.map(
            lambda i: hl.or_missing(
                ~locus.in_autosome_or_par(),
                hl.struct(
                    **{
                        f"faf{str(threshold)[2:]}": (
                            hl.experimental.filtering_allele_frequency(
                                freq[i].AC, freq[i].AN, threshold
                            )
                        )
                        for threshold in faf_thresholds
                    }
                ),
            )
        )
    )

    faf_meta = faf_freq_indices.extend(sex_faf_freq_indices).map(lambda i: freq_meta[i])
    return faf_expr, hl.eval(faf_meta)


def qual_hist_expr(
    gt_expr: Optional[hl.expr.CallExpression] = None,
    gq_expr: Optional[hl.expr.NumericExpression] = None,
    dp_expr: Optional[hl.expr.NumericExpression] = None,
    ad_expr: Optional[hl.expr.ArrayNumericExpression] = None,
    adj_expr: Optional[hl.expr.BooleanExpression] = None,
    ab_expr: Optional[hl.expr.NumericExpression] = None,
    split_adj_and_raw: bool = False,
) -> hl.expr.StructExpression:
    """
    Return a struct expression with genotype quality histograms based on the arguments given (dp, gq, ad, ab).

    .. note::

        - If `gt_expr` is provided, will return histograms for non-reference samples only as well as all samples.
        - `gt_expr` is required for the allele-balance histogram, as it is only computed on het samples.
        - If `ab_expr` is provided, the allele-balance histogram is computed using this expression instead of the ad_expr.
        - If `adj_expr` is provided, additional histograms are computed using only adj samples.

    :param gt_expr: Entry expression containing genotype.
    :param gq_expr: Entry expression containing genotype quality.
    :param dp_expr: Entry expression containing depth.
    :param ad_expr: Entry expression containing allelic depth (bi-allelic here).
    :param adj_expr: Entry expression containing adj (high quality) genotype status.
    :param ab_expr: Entry expression containing allele balance (bi-allelic here).
    :param split_adj_and_raw: Whether to split the adj and raw histograms into separate fields in the returned struct expr.
    :return: Genotype quality histograms expression.
    """
    qual_hists = {}
    if gq_expr is not None:
        qual_hists["gq_hist"] = hl.agg.hist(gq_expr, 0, 100, 20)
    if dp_expr is not None:
        qual_hists["dp_hist"] = hl.agg.hist(dp_expr, 0, 100, 20)

    if gt_expr is not None:
        qual_hists = {
            **{
                f"{qual_hist_name}_all": qual_hist_expr
                for qual_hist_name, qual_hist_expr in qual_hists.items()
            },
            **{
                f"{qual_hist_name}_alt": hl.agg.filter(
                    gt_expr.is_non_ref(), qual_hist_expr
                )
                for qual_hist_name, qual_hist_expr in qual_hists.items()
            },
        }
        ab_hist_msg = "Using the %s to compute allele balance histogram..."
        if ab_expr is not None:
            logger.info(ab_hist_msg, "ab_expr")
            qual_hists["ab_hist_alt"] = hl.agg.filter(
                gt_expr.is_het(), hl.agg.hist(ab_expr, 0, 1, 20)
            )
        elif ad_expr is not None:
            logger.info(ab_hist_msg, "ad_expr")
            qual_hists["ab_hist_alt"] = hl.agg.filter(
                gt_expr.is_het(), hl.agg.hist(ad_expr[1] / hl.sum(ad_expr), 0, 1, 20)
            )

    else:
        qual_hists = {
            f"{qual_hist_name}_all": qual_hist_expr
            for qual_hist_name, qual_hist_expr in qual_hists.items()
        }

    if adj_expr is not None:
        adj_qual_hists = {
            qual_hist_name: hl.agg.filter(adj_expr, qual_hist_expr)
            for qual_hist_name, qual_hist_expr in qual_hists.items()
        }
        if split_adj_and_raw:
            return hl.struct(
                raw_qual_hists=hl.struct(**qual_hists),
                qual_hists=hl.struct(**adj_qual_hists),
            )
        else:
            qual_hists.update({f"{k}_adj": v for k, v in adj_qual_hists.items()})
    return hl.struct(**qual_hists)


def age_hists_expr(
    adj_expr: hl.expr.BooleanExpression,
    gt_expr: hl.expr.CallExpression,
    age_expr: hl.expr.NumericExpression,
    lowest_boundary: int = 30,
    highest_boundary: int = 80,
    n_bins: int = 10,
) -> hl.expr.StructExpression:
    """
    Return a StructExpression with the age histograms for hets and homs.

    :param adj_expr: Entry expression containing whether a genotype is high quality (adj) or not
    :param gt_expr: Entry expression containing the genotype
    :param age_expr: Col expression containing the sample's age
    :param lowest_boundary: Lowest bin boundary (any younger sample will be binned in n_smaller)
    :param highest_boundary: Highest bin boundary (any older sample will be binned in n_larger)
    :param n_bins: Total number of bins
    :return: A struct with `age_hist_het` and `age_hist_hom`
    """
    return hl.struct(
        age_hist_het=hl.agg.filter(
            adj_expr & gt_expr.is_het(),
            hl.agg.hist(age_expr, lowest_boundary, highest_boundary, n_bins),
        ),
        age_hist_hom=hl.agg.filter(
            adj_expr & gt_expr.is_hom_var(),
            hl.agg.hist(age_expr, lowest_boundary, highest_boundary, n_bins),
        ),
    )


def get_lowqual_expr(
    alleles: hl.expr.ArrayExpression,
    qual_approx_expr: Union[hl.expr.ArrayNumericExpression, hl.expr.NumericExpression],
    snv_phred_threshold: int = 30,
    snv_phred_het_prior: int = 30,  # 1/1000
    indel_phred_threshold: int = 30,
    indel_phred_het_prior: int = 39,  # 1/8,000
) -> Union[hl.expr.BooleanExpression, hl.expr.ArrayExpression]:
    """
    Compute lowqual threshold expression for either split or unsplit alleles based on QUALapprox or AS_QUALapprox.

    .. note::

        When running This lowqual annotation using QUALapprox, it differs from the GATK LowQual filter.
        This is because GATK computes this annotation at the site level, which uses the least stringent prior for mixed sites.
        When run using AS_QUALapprox, this implementation can thus be more stringent for certain alleles at mixed sites.

    :param alleles: Array of alleles
    :param qual_approx_expr: QUALapprox or AS_QUALapprox
    :param snv_phred_threshold: Phred-scaled SNV "emission" threshold (similar to GATK emission threshold)
    :param snv_phred_het_prior: Phred-scaled SNV heterozygosity prior (30 = 1/1000 bases, GATK default)
    :param indel_phred_threshold: Phred-scaled indel "emission" threshold (similar to GATK emission threshold)
    :param indel_phred_het_prior: Phred-scaled indel heterozygosity prior (30 = 1/1000 bases, GATK default)
    :return: lowqual expression (BooleanExpression if `qual_approx_expr`is Numeric, Array[BooleanExpression] if `qual_approx_expr` is ArrayNumeric)
    """
    min_snv_qual = snv_phred_threshold + snv_phred_het_prior
    min_indel_qual = indel_phred_threshold + indel_phred_het_prior
    min_mixed_qual = max(min_snv_qual, min_indel_qual)

    if isinstance(qual_approx_expr, hl.expr.ArrayNumericExpression):
        return hl.range(1, hl.len(alleles)).map(
            lambda ai: hl.if_else(
                hl.is_snp(alleles[0], alleles[ai]),
                qual_approx_expr[ai - 1] < min_snv_qual,
                qual_approx_expr[ai - 1] < min_indel_qual,
            )
        )
    else:
        return (
            hl.case()
            .when(
                hl.range(1, hl.len(alleles)).all(
                    lambda ai: hl.is_snp(alleles[0], alleles[ai])
                ),
                qual_approx_expr < min_snv_qual,
            )
            .when(
                hl.range(1, hl.len(alleles)).all(
                    lambda ai: hl.is_indel(alleles[0], alleles[ai])
                ),
                qual_approx_expr < min_indel_qual,
            )
            .default(qual_approx_expr < min_mixed_qual)
        )


def get_annotations_hists(
    ht: hl.Table,
    annotations_hists: Dict[str, Tuple],
    log10_annotations: List[str] = ["DP"],
) -> Dict[str, hl.expr.StructExpression]:
    """
    Create histograms for variant metrics in ht.info.

    Used when creating site quality distribution json files.

    :param ht: Table with variant metrics
    :param annotations_hists: Dictionary of metrics names and their histogram values (start, end, bins)
    :param log10_annotations: List of metrics to log scale
    :return: Dictionary of merics and their histograms
    :rtype: Dict[str, hl.expr.StructExpression]
    """
    # Check all fields in ht.info and create histograms if they are in
    # annotations_hists dict
    return {
        field: hl.agg.hist(
            hl.log10(ht.info[field]) if field in log10_annotations else ht.info[field],
            start,
            end,
            bins,
        )
        for field, (start, end, bins) in annotations_hists.items()
        if field in ht.row.info
    }


def create_frequency_bins_expr(
    AC: hl.expr.NumericExpression, AF: hl.expr.NumericExpression
) -> hl.expr.StringExpression:
    """
    Create bins for frequencies in preparation for aggregating QUAL by frequency bin.

    Bins:
        - singleton
        - doubleton
        - 0.00005
        - 0.0001
        - 0.0002
        - 0.0005
        - 0.001,
        - 0.002
        - 0.005
        - 0.01
        - 0.02
        - 0.05
        - 0.1
        - 0.2
        - 0.5
        - 1

    NOTE: Frequencies should be frequencies from raw data.
    Used when creating site quality distribution json files.

    :param AC: Field in input that contains the allele count information
    :param AF: Field in input that contains the allele frequency information
    :return: Expression containing bin name
    :rtype: hl.expr.StringExpression
    """
    bin_expr = (
        hl.case()
        .when(AC == 1, "binned_singleton")
        .when(AC == 2, "binned_doubleton")
        .when((AC > 2) & (AF < 0.00005), "binned_0.00005")
        .when((AF >= 0.00005) & (AF < 0.0001), "binned_0.0001")
        .when((AF >= 0.0001) & (AF < 0.0002), "binned_0.0002")
        .when((AF >= 0.0002) & (AF < 0.0005), "binned_0.0005")
        .when((AF >= 0.0005) & (AF < 0.001), "binned_0.001")
        .when((AF >= 0.001) & (AF < 0.002), "binned_0.002")
        .when((AF >= 0.002) & (AF < 0.005), "binned_0.005")
        .when((AF >= 0.005) & (AF < 0.01), "binned_0.01")
        .when((AF >= 0.01) & (AF < 0.02), "binned_0.02")
        .when((AF >= 0.02) & (AF < 0.05), "binned_0.05")
        .when((AF >= 0.05) & (AF < 0.1), "binned_0.1")
        .when((AF >= 0.1) & (AF < 0.2), "binned_0.2")
        .when((AF >= 0.2) & (AF < 0.5), "binned_0.5")
        .when((AF >= 0.5) & (AF <= 1), "binned_1")
        .default(hl.null(hl.tstr))
    )
    return bin_expr


def get_adj_expr(
    gt_expr: hl.expr.CallExpression,
    gq_expr: Union[hl.expr.Int32Expression, hl.expr.Int64Expression],
    dp_expr: Union[hl.expr.Int32Expression, hl.expr.Int64Expression],
    ad_expr: hl.expr.ArrayNumericExpression,
    adj_gq: int = 20,
    adj_dp: int = 10,
    adj_ab: float = 0.2,
    haploid_adj_dp: int = 5,
) -> hl.expr.BooleanExpression:
    """
    Get adj genotype annotation.

    Defaults correspond to gnomAD values.
    """
    return (
        (gq_expr >= adj_gq)
        & hl.if_else(gt_expr.is_haploid(), dp_expr >= haploid_adj_dp, dp_expr >= adj_dp)
        & (
            hl.case()
            .when(~gt_expr.is_het(), True)
            .when(gt_expr.is_het_ref(), ad_expr[gt_expr[1]] / dp_expr >= adj_ab)
            .default(
                (ad_expr[gt_expr[0]] / dp_expr >= adj_ab)
                & (ad_expr[gt_expr[1]] / dp_expr >= adj_ab)
            )
        )
    )


def annotate_adj(
    mt: hl.MatrixTable,
    adj_gq: int = 20,
    adj_dp: int = 10,
    adj_ab: float = 0.2,
    haploid_adj_dp: int = 5,
) -> hl.MatrixTable:
    """
    Annotate genotypes with adj criteria (assumes diploid).

    Defaults correspond to gnomAD values.
    """
    if "GT" not in mt.entry and "LGT" in mt.entry:
        logger.warning("No GT field found, using LGT instead.")
        gt_expr = mt.LGT
    else:
        gt_expr = mt.GT

    if "AD" not in mt.entry and "LAD" in mt.entry:
        logger.warning("No AD field found, using LAD instead.")
        ad_expr = mt.LAD
    else:
        ad_expr = mt.AD

    return mt.annotate_entries(
        adj=get_adj_expr(
            gt_expr, mt.GQ, mt.DP, ad_expr, adj_gq, adj_dp, adj_ab, haploid_adj_dp
        )
    )


def add_variant_type(alt_alleles: hl.expr.ArrayExpression) -> hl.expr.StructExpression:
    """Get Struct of variant_type and n_alt_alleles from ArrayExpression of Strings."""
    ref = alt_alleles[0]
    alts = alt_alleles[1:]
    non_star_alleles = hl.filter(lambda a: a != "*", alts)
    return hl.struct(
        variant_type=hl.if_else(
            hl.all(lambda a: hl.is_snp(ref, a), non_star_alleles),
            hl.if_else(hl.len(non_star_alleles) > 1, "multi-snv", "snv"),
            hl.if_else(
                hl.all(lambda a: hl.is_indel(ref, a), non_star_alleles),
                hl.if_else(hl.len(non_star_alleles) > 1, "multi-indel", "indel"),
                "mixed",
            ),
        ),
        n_alt_alleles=hl.len(non_star_alleles),
    )


def annotate_allele_info(ht: hl.Table) -> hl.Table:
    """
    Return bi-allelic sites Table with an 'allele_info' annotation.

    .. note::

        This function requires that the input `ht` is unsplit and returns a split `ht`.

    'allele_info' is a struct with the following information:
        - variant_type: Variant type (snv, indel, multi-snv, multi-indel, or mixed).
        - n_alt_alleles: Total number of alternate alleles observed at variant locus.
        - has_star: True if the variant contains a star allele.
        - allele_type: Allele type (snv, insertion, deletion, or mixed).
        - was_mixed: True if the variant was mixed (i.e. contained both SNVs and indels).
        - nonsplit_alleles: Array of alleles before splitting.

    :param Table ht: Unsplit input Table.
    :return: Split Table with allele data annotation added,
    """
    ht = ht.annotate(
        allele_info=hl.struct(
            **add_variant_type(ht.alleles),
            has_star=hl.any(lambda a: a == "*", ht.alleles),
        )
    )

    ht = hl.split_multi(ht)

    ref_expr = ht.alleles[0]
    alt_expr = ht.alleles[1]
    allele_type_expr = (
        hl.case()
        .when(hl.is_snp(ref_expr, alt_expr), "snv")
        .when(hl.is_insertion(ref_expr, alt_expr), "ins")
        .when(hl.is_deletion(ref_expr, alt_expr), "del")
        .default("complex")
    )
    ht = ht.transmute(
        allele_info=ht.allele_info.annotate(
            allele_type=allele_type_expr,
            was_mixed=ht.allele_info.variant_type == "mixed",
            nonsplit_alleles=ht.old_alleles,
        )
    )

    return ht


def annotation_type_is_numeric(t: Any) -> bool:
    """
    Given an annotation type, return whether it is a numerical type or not.

    :param t: Type to test
    :return: If the input type is numeric
    """
    return t in (hl.tint32, hl.tint64, hl.tfloat32, hl.tfloat64)


def annotation_type_in_vcf_info(t: Any) -> bool:
    """
    Given an annotation type, returns whether that type can be natively exported to a VCF INFO field.

    .. note::

        Types that aren't natively exportable to VCF will be converted to String on export.

    :param t: Type to test
    :return: If the input type can be exported to VCF
    """
    return (
        annotation_type_is_numeric(t)
        or t in (hl.tstr, hl.tbool)
        or (
            isinstance(t, (hl.tarray, hl.tset))
            and annotation_type_in_vcf_info(t.element_type)
        )
    )


def bi_allelic_site_inbreeding_expr(
    call: Optional[hl.expr.CallExpression] = None,
    callstats_expr: Optional[hl.expr.StructExpression] = None,
) -> hl.expr.Float32Expression:
    """
    Return the site inbreeding coefficient as an expression to be computed on a MatrixTable.

    This is implemented based on the GATK InbreedingCoeff metric:
    https://software.broadinstitute.org/gatk/documentation/article.php?id=8032

    .. note::

        The computation is run based on the counts of alternate alleles and thus should only be run on bi-allelic sites.

    :param call: Expression giving the calls in the MT
    :param callstats_expr: StructExpression containing only alternate allele AC, AN, and homozygote_count as integers. If passed, used to create expression in place of GT calls.
    :return: Site inbreeding coefficient expression
    """
    if call is None and callstats_expr is None:
        raise ValueError("One of `call` or `callstats_expr` must be passed.")

    def inbreeding_coeff(
        gt_counts: hl.expr.DictExpression,
    ) -> hl.expr.Float32Expression:
        n = gt_counts.get(0, 0) + gt_counts.get(1, 0) + gt_counts.get(2, 0)
        p = (2 * gt_counts.get(0, 0) + gt_counts.get(1, 0)) / (2 * n)
        q = (2 * gt_counts.get(2, 0) + gt_counts.get(1, 0)) / (2 * n)
        return 1 - (gt_counts.get(1, 0) / (2 * p * q * n))

    if callstats_expr is not None:
        # Check that AC, AN, and homozygote count are all ints
        if not (
            (
                (callstats_expr.AC.dtype == hl.tint32)
                | (callstats_expr.AC.dtype == hl.tint64)
            )
            & (
                (callstats_expr.AN.dtype == hl.tint32)
                | (callstats_expr.AN.dtype == hl.tint64)
            )
            & (
                (callstats_expr.homozygote_count.dtype == hl.tint32)
                | (callstats_expr.homozygote_count.dtype == hl.tint64)
            )
        ):
            raise ValueError(
                "callstats_expr must be a StructExpression containing fields 'AC',"
                " 'AN', and 'homozygote_count' of types int32 or int64."
            )
        n = callstats_expr.AN / 2
        q = callstats_expr.AC / callstats_expr.AN
        p = 1 - q
        return 1 - (callstats_expr.AC - (2 * callstats_expr.homozygote_count)) / (
            2 * p * q * n
        )
    else:
        return hl.bind(inbreeding_coeff, hl.agg.counter(call.n_alt_alleles()))


def fs_from_sb(
    sb: Union[hl.expr.ArrayNumericExpression, hl.expr.ArrayExpression],
    normalize: bool = True,
    min_cell_count: int = 200,
    min_count: int = 4,
    min_p_value: float = 1e-320,
) -> hl.expr.Int64Expression:
    """
    Compute `FS` (Fisher strand balance) annotation from  the `SB` (strand balance table) field.

    `FS` is the phred-scaled value of the double-sided Fisher exact test on strand balance.

    Using default values will have the same behavior as the GATK implementation, that is:
    - If sum(counts) > 2*`min_cell_count` (default to GATK value of 200), they are normalized
    - If sum(counts) < `min_count` (default to GATK value of 4), returns missing
    - Any p-value < `min_p_value` (default to GATK value of 1e-320) is truncated to that value

    In addition to the default GATK behavior, setting `normalize` to `False` will perform a chi-squared test
    for large counts (> `min_cell_count`) instead of normalizing the cell values.

    .. note::

        This function can either take
        - an array of length four containing the forward and reverse strands' counts of ref and alt alleles: [ref fwd, ref rev, alt fwd, alt rev]
        - a two dimensional array with arrays of length two, containing the counts: [[ref fwd, ref rev], [alt fwd, alt rev]]

    GATK code here: https://github.com/broadinstitute/gatk/blob/master/src/main/java/org/broadinstitute/hellbender/tools/walkers/annotator/FisherStrand.java

    :param sb: Count of ref/alt reads on each strand
    :param normalize: Whether to normalize counts is sum(counts) > min_cell_count (normalize=True), or use a chi sq instead of FET (normalize=False)
    :param min_cell_count: Maximum count for performing a FET
    :param min_count: Minimum total count to output FS (otherwise null it output)
    :return: FS value
    """
    if not isinstance(sb, hl.expr.ArrayNumericExpression):
        sb = hl.bind(lambda x: hl.flatten(x), sb)

    sb_sum = hl.bind(lambda x: hl.sum(x), sb)

    # Normalize table if counts get too large
    if normalize:
        fs_expr = hl.bind(
            lambda sb, sb_sum: hl.if_else(
                sb_sum <= 2 * min_cell_count,
                sb,
                sb.map(lambda x: hl.int(x / (sb_sum / min_cell_count))),
            ),
            sb,
            sb_sum,
        )

        # FET
        fs_expr = to_phred(
            hl.max(
                hl.fisher_exact_test(
                    fs_expr[0], fs_expr[1], fs_expr[2], fs_expr[3]
                ).p_value,
                min_p_value,
            )
        )
    else:
        fs_expr = to_phred(
            hl.max(
                hl.contingency_table_test(
                    sb[0], sb[1], sb[2], sb[3], min_cell_count=min_cell_count
                ).p_value,
                min_p_value,
            )
        )

    # Return null if counts <= `min_count`
    return hl.or_missing(
        sb_sum > min_count, hl.max(0, fs_expr)  # Needed to avoid -0.0 values
    )


def sor_from_sb(
    sb: Union[hl.expr.ArrayNumericExpression, hl.expr.ArrayExpression]
) -> hl.expr.Float64Expression:
    """
    Compute `SOR` (Symmetric Odds Ratio test) annotation from  the `SB` (strand balance table) field.

    .. note::

        This function can either take
        - an array of length four containing the forward and reverse strands' counts of ref and alt alleles: [ref fwd, ref rev, alt fwd, alt rev]
        - a two dimensional array with arrays of length two, containing the counts: [[ref fwd, ref rev], [alt fwd, alt rev]]

    GATK code here: https://github.com/broadinstitute/gatk/blob/master/src/main/java/org/broadinstitute/hellbender/tools/walkers/annotator/StrandOddsRatio.java

    :param sb: Count of ref/alt reads on each strand
    :return: SOR value
    """
    if not isinstance(sb, hl.expr.ArrayNumericExpression):
        sb = hl.bind(lambda x: hl.flatten(x), sb)

    sb = sb.map(lambda x: hl.float64(x) + 1)

    ref_fw = sb[0]
    ref_rv = sb[1]
    alt_fw = sb[2]
    alt_rv = sb[3]
    symmetrical_ratio = ((ref_fw * alt_rv) / (alt_fw * ref_rv)) + (
        (alt_fw * ref_rv) / (ref_fw * alt_rv)
    )
    ref_ratio = hl.min(ref_rv, ref_fw) / hl.max(ref_rv, ref_fw)
    alt_ratio = hl.min(alt_fw, alt_rv) / hl.max(alt_fw, alt_rv)
    sor = hl.log(symmetrical_ratio) + hl.log(ref_ratio) - hl.log(alt_ratio)

    return sor


def pab_max_expr(
    gt_expr: hl.expr.CallExpression,
    ad_expr: hl.expr.ArrayExpression,
    la_expr: Optional[hl.expr.ArrayExpression] = None,
    n_alleles_expr: Optional[hl.expr.Int32Expression] = None,
) -> hl.expr.ArrayExpression:
    """
    Compute the maximum p-value of the binomial test for the alternate allele balance (PAB) for each allele.

    .. note::

        This function can take a `gt_expr` and `ad_expr` that use local or global
        alleles. If they use local alleles, `la_expr` and `n_alleles_expr` should be
        provided to transform `gt_expr` and `ad_expr` to global alleles.

    :param gt_expr: Genotype call expression.
    :param ad_expr: Allele depth expression.
    :param la_expr: Allele local index expression. When provided `gt_expr` and
        `ad_expr` are transformed from using local alleles to global alleles using
        `la_expr`.
    :param n_alleles_expr: Number of alleles expression. Required when 'la_expr' is
        provided.
    :return: Array expression of maximum p-values.
    """
    if la_expr is not None:
        if n_alleles_expr is None:
            raise ValueError("Must provide `n_alleles_expr` if `la_expr` is provided!")

        ad_expr = hl.vds.local_to_global(
            ad_expr, la_expr, n_alleles_expr, fill_value=0, number="R"
        )
        gt_expr = hl.vds.lgt_to_gt(gt_expr, la_expr)

    expr = hl.agg.array_agg(
        lambda x: hl.agg.filter(
            gt_expr.is_het(),
            hl.agg.max(hl.binom_test(x, hl.sum(ad_expr), 0.5, "two-sided")),
        ),
        ad_expr[1:],  # Skip ref allele
    )

    return expr


def bi_allelic_expr(t: Union[hl.Table, hl.MatrixTable]) -> hl.expr.BooleanExpression:
    """
    Return a boolean expression selecting bi-allelic sites only, accounting for whether the input MT/HT was split.

    :param t: Input HT/MT
    :return: Boolean expression selecting only bi-allelic sites
    """
    return ~t.was_split if "was_split" in t.row else (hl.len(t.alleles) == 2)


def unphase_call_expr(call_expr: hl.expr.CallExpression) -> hl.expr.CallExpression:
    """
    Generate unphased version of a call expression (which can be phased or not).

    :param call_expr: Input call expression
    :return: unphased call expression
    """
    return (
        hl.case()
        .when(call_expr.is_diploid(), hl.call(call_expr[0], call_expr[1], phased=False))
        .when(call_expr.is_haploid(), hl.call(call_expr[0], phased=False))
        .default(hl.null(hl.tcall))
    )


def region_flag_expr(
    t: Union[hl.Table, hl.MatrixTable],
    non_par: bool = True,
    prob_regions: Dict[str, hl.Table] = None,
) -> hl.expr.StructExpression:
    """
    Create a `region_flag` struct that contains flags for problematic regions (i.e., LCR, decoy, segdup, and nonpar regions).

    .. note:: No hg38 resources for decoy or self chain are available yet.

    :param t: Input Table/MatrixTable
    :param non_par: If True, flag loci that occur within pseudoautosomal regions on sex chromosomes
    :param prob_regions: If supplied, flag loci that occur within regions defined in Hail Table(s)
    :return: `region_flag` struct row annotation
    """
    prob_flags_expr = (
<<<<<<< HEAD
        {"non_par": (t.locus.in_x_nonpar() | t.locus.in_y_nonpar())
         } if non_par else {}  # fmt: skip
=======
        {"non_par": t.locus.in_x_nonpar() | t.locus.in_y_nonpar()} if non_par else {}
>>>>>>> be87522c
    )

    if prob_regions is not None:
        prob_flags_expr.update(
            {
                region_name: hl.is_defined(region_table[t.locus])
                for region_name, region_table in prob_regions.items()
            }
        )

    return hl.struct(**prob_flags_expr)


def missing_callstats_expr() -> hl.expr.StructExpression:
    """
    Create a missing callstats struct for insertion into frequency annotation arrays when data is missing.

    :return: Hail Struct with missing values for each callstats element
    """
    return hl.struct(
        AC=hl.missing(hl.tint32),
        AF=hl.missing(hl.tfloat64),
        AN=hl.missing(hl.tint32),
        homozygote_count=hl.missing(hl.tint32),
    )


def set_female_y_metrics_to_na_expr(
    t: Union[hl.Table, hl.MatrixTable]
) -> hl.expr.ArrayExpression:
    """
    Set Y-variant frequency callstats for female-specific metrics to missing structs.

    .. note:: Requires freq, freq_meta, and freq_index_dict annotations to be present in Table or MatrixTable

    :param t: Table or MatrixTable for which to adjust female metrics
    :return: Hail array expression to set female Y-variant metrics to missing values
    """
    female_idx = hl.map(
        lambda x: t.freq_index_dict[x],
        hl.filter(lambda x: x.contains("XX"), t.freq_index_dict.keys()),
    )
    freq_idx_range = hl.range(hl.len(t.freq_meta))

    new_freq_expr = hl.if_else(
        (t.locus.in_y_nonpar() | t.locus.in_y_par()),
        hl.map(
            lambda x: hl.if_else(
                female_idx.contains(x), missing_callstats_expr(), t.freq[x]
            ),
            freq_idx_range,
        ),
        t.freq,
    )

    return new_freq_expr


def hemi_expr(
    locus: hl.expr.LocusExpression,
    sex_expr: hl.expr.StringExpression,
    gt: hl.expr.CallExpression,
    male_str: str = "XY",
) -> hl.expr.BooleanExpression:
    """
    Return whether genotypes are hemizygous.

    Return missing expression if locus is not in chrX/chrY non-PAR regions.

    :param locus: Input locus.
    :param sex_expr: Input StringExpression indicating whether sample is XX or XY.
    :param gt: Input genotype.
    :param xy_str: String indicating whether sample is XY. Default is "XY".
    :return: BooleanExpression indicating whether genotypes are hemizygous.
    """
    return hl.or_missing(
        locus.in_x_nonpar() | locus.in_y_nonpar(),
        # Haploid genotypes have a single integer, so checking if
        # mt.GT[0] is alternate allele
        gt.is_haploid() & (sex_expr == male_str) & (gt[0] == 1),
    )


<<<<<<< HEAD
def merge_freq_arrays(
    farrays: List[hl.expr.ArrayExpression],
    fmeta: List[List[Dict[str, str]]],
    operation: str = "sum",
    set_negatives_to_zero: bool = False,
    count_arrays: Optional[Dict[str, List[hl.expr.ArrayExpression]]] = None,
) -> Union[
    Tuple[hl.expr.ArrayExpression, List[Dict[str, int]]],
    Tuple[
        hl.expr.ArrayExpression,
        List[Dict[str, int]],
        Dict[str, List[hl.expr.ArrayExpression]],
    ],
]:
    """
    Merge a list of frequency arrays based on the supplied `operation`.

    .. warning::
        Arrays must be on the same Table.

    .. note::

        Arrays do not have to contain the same groupings or order of groupings but
        the array indices for a freq array in `farrays` must be the same as its associated
        frequency metadata index in `fmeta` i.e., `farrays = [freq1, freq2]` then `fmeta`
        must equal `[fmeta1, fmeta2]` where fmeta1 contains the metadata information
        for freq1.

        If `operation` is set to "sum", groups in the merged array
        will be the union of groupings found within the arrays' metadata and all arrays
        with be summed by grouping. If `operation` is set to "diff", the merged array
        will contain groups only found in the first array of `fmeta`. Any array containing
        any of these groups will have thier values subtracted from the values of the first array.

    :param farrays: List of frequency arrays to merge. First entry in the list is the primary array to which other arrays will be added or subtracted. All arrays must be on the same Table.
    :param fmeta: List of frequency metadata for arrays being merged.
    :param operation: Merge operation to perform. Options are "sum" and "diff". If "diff" is passed, the first freq array in the list will have the other arrays subtracted from it.
    :param set_negatives_to_zero: If True, set negative array values to 0 for AC, AN, AF, and homozygote_count. If False, raise a ValueError. Default is False.
    :param count_arrays: Dictionary of Lists of arrays containing counts to merge using the passed operation. Must use the same group indexing as fmeta. Keys are the descriptor names, values are Lists of arrays to merge. Default is None.
    :return: Tuple of merged frequency array, frequency metadata list and if `count_arrays` is not None, a dictionary of merged count arrays.
    """
    if len(farrays) < 2:
        raise ValueError("Must provide at least two frequency arrays to merge!")
    if len(farrays) != len(fmeta):
        raise ValueError("Length of farrays and fmeta must be equal!")
    if operation not in ["sum", "diff"]:
        raise ValueError("Operation must be either 'sum' or 'diff'!")
    if count_arrays is not None:
        for k, count_array in count_arrays.items():
            if len(count_array) != len(fmeta):
                raise ValueError(
                    f"Length of  count_array '{k}' and fmeta must be equal!"
                )

    # Create a list where each entry is a dictionary whose key is an aggregation
    # group and the value is the corresponding index in the freq array.
    fmeta = [hl.dict(hl.enumerate(f).map(lambda x: (x[1], [x[0]]))) for f in fmeta]
    all_keys = hl.fold(lambda i, j: (i | j.key_set()), fmeta[0].key_set(), fmeta[1:])

    # Merge dictionaries in the list into a single dictionary where key is aggregation
    # group and the value is a list of the group's index in each of the freq arrays, if
    # it exists. For "sum" operation, use keys, aka groups, found in all freq dictionaries.
    # For "diff" operations, only use key_set from the first entry.
    fmeta = hl.fold(
        lambda i, j: hl.dict(
            (hl.if_else(operation == "sum", all_keys, i.key_set())).map(
                lambda k: (
                    k,
                    i.get(k, [hl.missing(hl.tint32)]).extend(
                        j.get(k, [hl.missing(hl.tint32)])
                    ),
                )
            )
        ),
        fmeta[0],
        fmeta[1:],
    )

    # Create a list of tuples from the dictionary, sorted by the list of indices for
    # each aggregation group.
    fmeta = hl.sorted(fmeta.items(), key=lambda f: f[1])

    # Create a list of the aggregation groups, maintaining the sorted order.
    new_freq_meta = fmeta.map(lambda x: x[0])

    # Create array for each aggregation group of arrays containing the group's freq
    # values from each freq array.
    freq_meta_idx = fmeta.map(lambda x: hl.zip(farrays, x[1]).map(lambda i: i[0][i[1]]))

    def _sum_or_diff_fields(
        field_1_expr: str, field_2_expr: str
    ) -> hl.expr.Int32Expression:
        """
        Sum or subtract fields in call statistics struct.

        :param field_1_expr: First field to sum or diff.
        :param field_2_expr: Second field to sum or diff.
        :return: Merged field value.
        """
        return hl.if_else(
            operation == "sum",
            hl.or_else(field_1_expr, 0) + hl.or_else(field_2_expr, 0),
            hl.or_else(field_1_expr, 0) - hl.or_else(field_2_expr, 0),
        )

    # Iterate through the groups and their freq lists to merge callstats.
    callstat_ann = ["AC", "AN", "homozygote_count"]
    callstat_ann_af = ["AC", "AF", "AN", "homozygote_count"]
    new_freq = freq_meta_idx.map(
        lambda x: hl.bind(
            lambda y: y.annotate(AF=hl.if_else(y.AN > 0, y.AC / y.AN, 0)).select(
                *callstat_ann_af
            ),
            hl.fold(
                lambda i, j: hl.struct(
                    **{ann: _sum_or_diff_fields(i[ann], j[ann]) for ann in callstat_ann}
                ),
                x[0].select(*callstat_ann),
                x[1:],
            ),
        )
    )
    # Create count_array_meta_idx using the fmeta then iterate through each group
    # in the list of tuples to access each group's entry per array. Sum or diff the
    # values for each group across arrays to make a new_counts_array annotation.
    if count_arrays:
        new_counts_array_dict = {}
        for k, count_array in count_arrays.items():
            count_array_meta_idx = fmeta.map(
                lambda x: hl.zip(count_array, x[1]).map(lambda i: i[0][i[1]])
            )

            new_counts_array_dict[k] = count_array_meta_idx.map(
                lambda x: hl.fold(
                    lambda i, j: _sum_or_diff_fields(i, j),
                    x[0],
                    x[1:],
                ),
            )
    # Check and see if any annotation within the merged array is negative. If so,
    # raise an error if set_negatives_to_zero is False or set the value to 0 if
    # set_negatives_to_zero is True.
    if operation == "diff":
        negative_value_error_msg = (
            "Negative values found in merged %s array. Review data or set"
            " `set_negatives_to_zero` to True to set negative values to 0."
        )
        callstat_ann.append("AF")
        new_freq = new_freq.map(
            lambda x: x.annotate(
                **{
                    ann: (
                        hl.case()
                        .when(set_negatives_to_zero, hl.max(x[ann], 0))
                        .when(x[ann] >= 0, x[ann])
                        .or_error(negative_value_error_msg % "freq")
                    )
                    for ann in callstat_ann
                }
            )
        )
        if count_arrays:
            for k, new_counts_array in new_counts_array_dict.items():
                new_counts_array_dict[k] = new_counts_array.map(
                    lambda x: hl.case()
                    .when(set_negatives_to_zero, hl.max(x, 0))
                    .when(x >= 0, x)
                    .or_error(negative_value_error_msg % "counts")
                )

    new_freq_meta = hl.eval(new_freq_meta)
    if count_arrays:
        return new_freq, new_freq_meta, new_counts_array_dict
    else:
        return new_freq, new_freq_meta


def merge_histograms(hists: List[hl.expr.StructExpression]) -> hl.expr.Expression:
    """
    Merge a list of histogram annotations.

    This function merges a list of histogram annotations by summing the arrays
    in an element-wise fashion. It keeps one 'bin_edge' annotation but merges the
    'bin_freq', 'n_smaller', and 'n_larger' annotations by summing them.

    .. note::

        Bin edges are assumed to be the same for all histograms.

    :param hists: List of histogram structs to merge.
    :return: Merged histogram struct.
    """
    return hl.fold(
        lambda i, j: hl.struct(
            **{
                "bin_edges": i.bin_edges,  # Bin edges are the same for all histograms
                "bin_freq": hl.zip(i.bin_freq, j.bin_freq).map(lambda x: x[0] + x[1]),
                "n_smaller": i.n_smaller + j.n_smaller,
                "n_larger": i.n_larger + j.n_larger,
            }
        ),
        hists[0].select("bin_edges", "bin_freq", "n_smaller", "n_larger"),
        hists[1:],
    )


# Functions used for computing allele frequency.
def annotate_freq(
    mt: hl.MatrixTable,
    sex_expr: Optional[hl.expr.StringExpression] = None,
    pop_expr: Optional[hl.expr.StringExpression] = None,
    subpop_expr: Optional[hl.expr.StringExpression] = None,
    additional_strata_expr: Optional[
        Union[
            List[Dict[str, hl.expr.StringExpression]],
            Dict[str, hl.expr.StringExpression],
        ]
    ] = None,
    downsamplings: Optional[List[int]] = None,
    downsampling_expr: Optional[hl.expr.StructExpression] = None,
    ds_pop_counts: Optional[Dict[str, int]] = None,
    entry_agg_funcs: Optional[Dict[str, Tuple[Callable, Callable]]] = None,
    annotate_mt: bool = True,
) -> Union[hl.Table, hl.MatrixTable]:
    """
    Annotate `mt` with stratified allele frequencies.

    The output Matrix table will include:
        - row annotation `freq` containing the stratified allele frequencies
        - global annotation `freq_meta` with metadata
        - global annotation `freq_meta_sample_count` with sample count information

    .. note::

        Currently this only supports bi-allelic sites.

        The input `mt` needs to have the following entry fields:
          - GT: a CallExpression containing the genotype
          - adj: a BooleanExpression containing whether the genotype is of high quality
            or not.

        All expressions arguments need to be expression on the input `mt`.

    .. rubric:: `freq` row annotation

    The `freq` row annotation is an Array of Structs, with each Struct containing the
    following fields:

        - AC: int32
        - AF: float64
        - AN: int32
        - homozygote_count: int32

    Each element of the array corresponds to a stratification of the data, and the
    metadata about these annotations is stored in the globals.

    .. rubric:: Global `freq_meta` metadata annotation

    The global annotation `freq_meta` is added to the input `mt`. It is a list of dict.
    Each element of the list contains metadata on a frequency stratification and the
    index in the list corresponds to the index of that frequency stratification in the
    `freq` row annotation.

    .. rubric:: Global `freq_meta_sample_count` annotation

    The global annotation `freq_meta_sample_count` is added to the input `mt`. This is a
    sample count per sample grouping defined in the `freq_meta` global annotation.

    .. rubric:: The `additional_strata_expr` parameter

    If the `additional_strata_expr` parameter is used, frequencies will be computed for
    each of the strata dictionaries across all values. For example, if
    `additional_strata_expr` is set to `[{'platform': mt.platform},
    {'platform':mt.platform, 'pop': mt.pop}, {'age_bin': mt.age_bin}]`, then
    frequencies will be computed for each of the values of `mt.platform`, each of the
    combined values of `mt.platform` and `mt.pop`, and each of the values of
    `mt.age_bin`.

    .. rubric:: The `downsamplings` parameter

    If the `downsamplings` parameter is used without the `downsampling_expr`,
    frequencies will be computed for all samples and by population (if `pop_expr` is
    specified) by downsampling the number of samples without replacement to each of the
    numbers specified in the `downsamplings` array, provided that there are enough
    samples in the dataset. In addition, if `pop_expr` is specified, a downsampling to
    each of the exact number of samples present in each population is added. Note that
    samples are randomly sampled only once, meaning that the lower downsamplings are
    subsets of the higher ones. If the `downsampling_expr` parameter is used with the
    `downsamplings` parameter, the `downsamplings` parameter informs the function which
    downsampling groups were already created and are to be used in the frequency
    calculation.

    .. rubric:: The `downsampling_expr` and `ds_pop_counts` parameters

    If the `downsampling_expr` parameter is used, `downsamplings` must also be set
    and frequencies will be computed for all samples and by population (if `pop_expr`
    is specified) using the downsampling indices to each of the numbers specified in
    the `downsamplings` array. The function expects a 'global_idx', and if `pop_expr`
    is used, a 'pop_idx' within the `downsampling_expr` to be used to determine if a
    sample belongs within a certain downsampling group, i.e. the index is less than
    the group size. `The function `annotate_downsamplings` can be used to to create
    the `downsampling_expr`, `downsamplings`, and `ds_pop_counts` expressions.

    .. rubric:: The `entry_agg_funcs` parameter

    If the `entry_agg_funcs` parameter is used, the output MatrixTable will also
    contain the annotations specified in the `entry_agg_funcs` parameter. The keys of
    the dict are the names of the annotations and the values are tuples of functions.
    The first function is used to transform the `mt` entries in some way, and the
    second function is used to aggregate the output from the first function. For
    example, if `entry_agg_funcs` is set to {'adj_samples': (get_adj_expr, hl.agg.sum)}`,
    then the output MatrixTable will contain an annotation `adj_samples` which is an
    array of the number of adj samples per strata in each row.

    :param mt: Input MatrixTable
    :param sex_expr: When specified, frequencies are stratified by sex. If `pop_expr`
        is also specified, then a pop/sex stratifiction is added.
    :param pop_expr: When specified, frequencies are stratified by population. If
        `sex_expr` is also specified, then a pop/sex stratifiction is added.
    :param subpop_expr: When specified, frequencies are stratified by sub-continental
        population. Note that `pop_expr` is required as well when using this option.
    :param additional_strata_expr: When specified, frequencies are stratified by the
        given additional strata. This can e.g. be used to stratify by platform,
        platform-pop, platform-pop-sex.
    :param downsamplings: When specified, frequencies are computed by downsampling the
        data to the number of samples given in the list. Note that if `pop_expr` is
        specified, downsamplings by population is also computed.
    :param downsampling_expr: When specified, frequencies are computed using the
        downsampling indices in the provided StructExpression. Note that if `pop_idx`
        is specified within the struct, downsamplings by population is also computed.
    :param ds_pop_counts: When specified, frequencies are computed by downsampling the
        data to the number of samples per pop in the dict. The key is the population
        and the value is the number of samples.
    :param entry_agg_funcs: When specified, additional annotations are added to the
        output Table/MatrixTable. The keys of the dict are the names of the annotations
        and the values are tuples of functions. The first function is used to transform
        the `mt` entries in some way, and the second function is used to aggregate the
        output from the first function.
    :param annotate_mt: Whether to return the full MatrixTable with annotations added
        instead of only a Table with `freq` and other annotations. Default is True.
    :return: MatrixTable or Table with `freq` annotation.
    """
    errors = []
    if downsampling_expr is not None:
        if downsamplings is None:
            errors.append(
                "annotate_freq requires `downsamplings` when using `downsampling_expr`"
            )
        if downsampling_expr.get("pop_idx") is not None:
            if ds_pop_counts is None:
                errors.append(
                    "annotate_freq requires `ds_pop_counts` when using "
                    "`downsampling_expr` with pop_idx"
                )
    if errors:
        raise ValueError("The following errors were found: \n" + "\n".join(errors))

    # Generate downsamplings and assign downsampling_expr if it is None when
    # downsamplings is supplied.
    if downsamplings is not None and downsampling_expr is None:
        ds_ht = annotate_downsamplings(mt, downsamplings, pop_expr=pop_expr).cols()
        downsamplings = hl.eval(ds_ht.downsamplings)
        ds_pop_counts = hl.eval(ds_ht.ds_pop_counts)
        downsampling_expr = ds_ht[mt.col_key].downsampling

    # Build list of all stratification groups to be used in the frequency calculation.
    strata_expr = build_freq_stratification_list(
        sex_expr=sex_expr,
        pop_expr=pop_expr,
        subpop_expr=subpop_expr,
        additional_strata_expr=additional_strata_expr,
        downsampling_expr=downsampling_expr,
    )

    # Annotate the MT cols with each of the expressions in strata_expr and redefine
    # strata_expr based on the column HT with added annotations.
    ht = mt.annotate_cols(**{k: v for d in strata_expr for k, v in d.items()}).cols()
    strata_expr = [{k: ht[k] for k in d} for d in strata_expr]

    # Annotate HT with a freq_meta global and group membership array for each sample
    # indicating whether the sample belongs to the group defined by freq_meta elements.
    ht = generate_freq_group_membership_array(
        ht,
        strata_expr,
        downsamplings=downsamplings,
        ds_pop_counts=ds_pop_counts,
    )

    freq_ht = compute_freq_by_strata(
        mt.annotate_cols(group_membership=ht[mt.col_key].group_membership),
        entry_agg_funcs=entry_agg_funcs,
    )
    freq_ht = freq_ht.annotate_globals(**ht.index_globals())

    if annotate_mt:
        mt = mt.annotate_rows(**freq_ht[mt.row_key])
        mt = mt.annotate_globals(**freq_ht.index_globals())
        return mt

    else:
        return freq_ht


def annotate_downsamplings(
    t: Union[hl.MatrixTable, hl.Table],
    downsamplings: List[int],
    pop_expr: Optional[hl.expr.StringExpression] = None,
) -> Union[hl.MatrixTable, hl.Table]:
    """
    Annotate MatrixTable or Table with downsampling groups.

    :param t: Input MatrixTable or Table.
    :param downsamplings: List of downsampling sizes.
    :param pop_expr: Optional expression for population group. When provided, population
        sample sizes are added as values to downsamplings.
    :return: MatrixTable or Table with downsampling annotations.
    """
    if isinstance(t, hl.MatrixTable):
        if pop_expr is not None:
            ht = t.annotate_cols(pop=pop_expr).cols()
        else:
            ht = t.cols()
    else:
        if pop_expr is not None:
            ht = t.annotate(pop=pop_expr)
        else:
            ht = t

    ht = ht.key_by(r=hl.rand_unif(0, 1))

    # Add a global index for use in computing frequencies, or other aggregate stats on
    # the downsamplings.
    scan_expr = {"global_idx": hl.scan.count()}

    # If pop_expr is provided, add all pop counts to the downsamplings list.
    if pop_expr is not None:
        pop_counts = ht.aggregate(
            hl.agg.filter(hl.is_defined(ht.pop), hl.agg.counter(ht.pop))
        )
        downsamplings = [x for x in downsamplings if x <= sum(pop_counts.values())]
        downsamplings = sorted(set(downsamplings + list(pop_counts.values())))
        # Add an index by pop for use in computing frequencies, or other aggregate stats
        # on the downsamplings.
        scan_expr["pop_idx"] = hl.scan.counter(ht.pop).get(ht.pop, 0)
    else:
        pop_counts = None
    logger.info("Found %i downsamplings: %s", len(downsamplings), downsamplings)

    ht = ht.annotate(**scan_expr)
    ht = ht.key_by("s").select(*scan_expr)

    if isinstance(t, hl.MatrixTable):
        t = t.annotate_cols(downsampling=ht[t.s])
    else:
        t = t.annotate(downsampling=ht[t.s])

    t = t.annotate_globals(
        downsamplings=downsamplings,
        ds_pop_counts=pop_counts,
    )

    return t


def build_freq_stratification_list(
    sex_expr: Optional[hl.expr.StringExpression] = None,
    pop_expr: Optional[hl.expr.StringExpression] = None,
    subpop_expr: Optional[hl.expr.StringExpression] = None,
    additional_strata_expr: Optional[
        Union[
            List[Dict[str, hl.expr.StringExpression]],
            Dict[str, hl.expr.StringExpression],
        ]
    ] = None,
    downsampling_expr: Optional[hl.expr.StructExpression] = None,
) -> List[Dict[str, hl.expr.StringExpression]]:
    """
    Build a list of stratification groupings to be used in frequency calculations based on supplied parameters.

    .. note::
        This function is primarily used through `annotate_freq` but can be used
        independently if desired. The returned list of stratifications can be passed to
        `generate_freq_group_membership_array`.

    :param sex_expr: When specified, the returned list contains a stratification for
        sex. If `pop_expr` is also specified, then the returned list also contains a
        pop/sex stratification.
    :param pop_expr: When specified, the returned list contains a stratification for
        population. If `sex_expr` is also specified, then the returned list also
        contains a pop/sex stratification.
    :param subpop_expr: When specified, the returned list contains a stratification for
        sub-continental population. Note that `pop_expr` is required as well when using
        this option.
    :param additional_strata_expr: When specified, the returned list contains a
        stratification for each of the additional strata. This can e.g. be used to
        stratify by platform, platform-pop, platform-pop-sex.
    :param downsampling_expr: When specified, the returned list contains a
        stratification for downsampling. If `pop_expr` is also specified, then the
        returned list also contains a downsampling/pop stratification.
    :return: List of dictionaries specifying stratification groups where the keys of
        each dictionary are strings and the values are corresponding expressions that
        define the values to stratify frequency calculations by.
    """
    errors = []
    if subpop_expr is not None and pop_expr is None:
        errors.append("annotate_freq requires pop_expr when using subpop_expr")

    if downsampling_expr is not None:
        if downsampling_expr.get("global_idx") is None:
            errors.append(
                "annotate_freq requires `downsampling_expr` with key 'global_idx'"
            )
        if downsampling_expr.get("pop_idx") is None:
            if pop_expr is not None:
                errors.append(
                    "annotate_freq requires `downsampling_expr` with key 'pop_idx' when"
                    " using `pop_expr`"
                )
        else:
            if pop_expr is None:
                errors.append(
                    "annotate_freq requires `pop_expr` when using `downsampling_expr` "
                    "with pop_idx"
                )

    if errors:
        raise ValueError("The following errors were found: \n" + "\n".join(errors))

    # Build list of strata expressions based on supplied parameters.
    strata_expr = []
    if pop_expr is not None:
        strata_expr.append({"pop": pop_expr})
    if sex_expr is not None:
        strata_expr.append({"sex": sex_expr})
        if pop_expr is not None:
            strata_expr.append({"pop": pop_expr, "sex": sex_expr})
    if subpop_expr is not None:
        strata_expr.append({"pop": pop_expr, "subpop": subpop_expr})

    # Add downsampling to strata expressions, include pop in the strata if supplied.
    if downsampling_expr is not None:
        downsampling_strata = {"downsampling": downsampling_expr}
        if pop_expr is not None:
            downsampling_strata["pop"] = pop_expr
        strata_expr.append(downsampling_strata)

    # Add additional strata expressions.
    if additional_strata_expr is not None:
        if isinstance(additional_strata_expr, dict):
            additional_strata_expr = [additional_strata_expr]
        strata_expr.extend(additional_strata_expr)

    return strata_expr


def generate_freq_group_membership_array(
    ht: hl.Table,
    strata_expr: List[Dict[str, hl.expr.StringExpression]],
    downsamplings: Optional[List[int]] = None,
    ds_pop_counts: Optional[Dict[str, int]] = None,
) -> hl.Table:
    """
    Generate a Table with a 'group_membership' array for each sample indicating whether the sample belongs to specific stratification groups.

    .. note::
        This function is primarily used through `annotate_freq` but can be used
        independently if desired. Please see the `annotate_freq` function for more
        complete documentation.

    The following global annotations are added to the returned Table:
        - freq_meta: Each element of the list contains metadata on a stratification
          group.
        - freq_meta_sample_count: sample count per grouping defined in `freq_meta`.
        - If downsamplings or ds_pop_counts are specified, they are also added as
          global annotations on the returned Table.

    Each sample is annotated with a 'group_membership' array indicating whether the
    sample belongs to specific stratification groups. All possible value combinations
    are determined for each stratification grouping in the `strata_expr` list.

    :param ht: Input Table that contains Expressions specified by `strata_expr`.
    :param strata_expr: List of dictionaries specifying stratification groups where
        the keys of each dictionary are strings and the values are corresponding
        expressions that define the values to stratify frequency calculations by.
    :param downsamplings: List of downsampling values to include in the stratifications.
    :param ds_pop_counts: Dictionary of population counts for each downsampling value.
    :return: Table with the 'group_membership' array annotation.
    """
    errors = []
    ds_in_strata = any("downsampling" in s for s in strata_expr)
    global_idx_in_ds_expr = any(
        "global_idx" in s["downsampling"] for s in strata_expr if "downsampling" in s
    )
    pop_in_strata = any("pop" in s for s in strata_expr)
    pop_idx_in_ds_expr = any(
        "pop_idx" in s["downsampling"]
        for s in strata_expr
        if "downsampling" in s and ds_pop_counts is not None
    )

    if downsamplings is not None and not ds_in_strata:
        errors.append(
            "Strata must contain a downsampling expression when downsamplings"
            "are provided."
        )
    if downsamplings is not None and not global_idx_in_ds_expr:
        errors.append(
            "Strata must contain a downsampling expression with 'global_idx' when "
            "downsamplings are provided."
        )
    if ds_pop_counts is not None and not pop_in_strata:
        errors.append(
            "Strata must contain a population expression 'pop' when ds_pop_counts "
            " are provided."
        )
    if ds_pop_counts is not None and not pop_idx_in_ds_expr:
        errors.append(
            "Strata must contain a downsampling expression with 'pop_idx' when "
            "ds_pop_counts are provided."
        )

    if errors:
        raise ValueError("The following errors were found: \n" + "\n".join(errors))

    # Get counters for all strata.
    strata_counts = ht.aggregate(
        hl.struct(
            **{
                k: hl.agg.filter(hl.is_defined(v), hl.agg.counter({k: v}))
                for strata in strata_expr
                for k, v in strata.items()
            }
        )
    )

    # Add all desired strata to sample group filters.
    sample_group_filters = [({}, True)]
    for strata in strata_expr:
        downsampling_expr = strata.get("downsampling")
        strata_values = []
        # Add to all downsampling groups, both global and population-specific, to
        # strata.
        for s in strata:
            if s == "downsampling":
                v = [("downsampling", d) for d in downsamplings]
            else:
                v = [(s, k[s]) for k in strata_counts.get(s, {})]
                if s == "pop" and downsampling_expr is not None:
                    v.append(("pop", "global"))
            strata_values.append(v)

        # Get all combinations of strata values.
        strata_combinations = itertools.product(*strata_values)
        # Create sample group filters that are evaluated on each sample for each strata
        # combination. Strata combinations are evaluated as a logical AND, e.g.
        # {"pop":nfe, "downsampling":1000} or "nfe-10000" creates the filter expression
        # pop == nfe AND downsampling pop_idx < 10000.
        for combo in strata_combinations:
            combo = dict(combo)
            ds = combo.get("downsampling")
            pop = combo.get("pop")
            # If combo contains downsampling, determine the downsampling index
            # annotation to use.
            downsampling_idx = "global_idx"
            if ds is not None:
                if pop is not None and pop != "global":
                    # Don't include population downsamplings where the downsampling is
                    # larger than the number of samples in the population.
                    if ds > ds_pop_counts[pop]:
                        continue
                    downsampling_idx = "pop_idx"

            # If combo contains downsampling, add downsampling filter expression.
            combo_filter_exprs = []
            for s, v in combo.items():
                if s == "downsampling":
                    combo_filter_exprs.append(downsampling_expr[downsampling_idx] < v)
                else:
                    if s != "pop" or v != "global":
                        combo_filter_exprs.append(strata[s] == v)
            combo = {k: str(v) for k, v in combo.items()}
            sample_group_filters.append((combo, hl.all(combo_filter_exprs)))

    n_groups = len(sample_group_filters)
    logger.info("number of filters: %i", n_groups)

    # Get sample count per strata group.
    freq_meta_sample_count = ht.aggregate(
        [hl.agg.count_where(x[1]) for x in sample_group_filters]
    )

    # Annotate columns with group_membership.
    ht = ht.select(group_membership=[x[1] for x in sample_group_filters])

    # Create and annotate global expression with meta and sample count information.
    freq_meta = [
        dict(**sample_group[0], group="adj") for sample_group in sample_group_filters
    ]

    # Add the "raw" group, representing all samples, to the freq_meta_expr list.
    freq_meta.insert(1, {"group": "raw"})
    freq_meta_sample_count.insert(1, freq_meta_sample_count[0])

    global_expr = {
        "freq_meta": freq_meta,
        "freq_meta_sample_count": freq_meta_sample_count,
    }

    if downsamplings is not None:
        global_expr["downsamplings"] = downsamplings
    if ds_pop_counts is not None:
        global_expr["ds_pop_counts"] = ds_pop_counts

    ht = ht.select_globals(**global_expr)
    ht = ht.checkpoint(hl.utils.new_temp_file("group_membership", "ht"))

    return ht


def compute_freq_by_strata(
    mt: hl.MatrixTable,
    entry_agg_funcs: Optional[Dict[str, Tuple[Callable, Callable]]] = None,
) -> hl.Table:
    """
    Compute call statistics and, when passed, entry aggregation function(s) by strata.

    The computed call statistics are AC, AF, AN, and homozygote_count. The entry
    aggregation functions are applied to the MatrixTable entries and aggregated. The
    MatrixTable must contain a 'group_membership' annotation (like the one added by
    `generate_freq_group_membership_array`) that is a list of bools to aggregate the
    columns by.

    .. note::
        This function is primarily used through `annotate_freq` but can be used
        independently if desired. Please see the `annotate_freq` function for more
        complete documentation.

    :param mt: Input MatrixTable.
    :param entry_agg_funcs: Optional dict of entry aggregation functions. When
        specified, additional annotations are added to the output Table/MatrixTable.
        The keys of the dict are the names of the annotations and the values are tuples
        of functions. The first function is used to transform the `mt` entries in some
        way, and the second function is used to aggregate the output from the first
        function.
    :return: Table or MatrixTable with allele frequencies by strata.
    """
    if entry_agg_funcs is None:
        entry_agg_funcs = {}

    n_samples = mt.count_cols()
    n_groups = len(mt.group_membership.take(1)[0])
    ht = mt.localize_entries("entries", "cols")
    ht = ht.annotate_globals(
        indices_by_group=hl.range(n_groups).map(
            lambda g_i: hl.range(n_samples).filter(
                lambda s_i: ht.cols[s_i].group_membership[g_i]
            )
        )
    )
    # Pull out each annotation that will be used in the array aggregation below as its
    # own ArrayExpression. This is important to prevent memory issues when performing
    # the below array aggregations.
    ht = ht.select(
        adj_array=ht.entries.map(lambda e: e.adj),
        gt_array=ht.entries.map(lambda e: e.GT),
        **{
            ann: hl.map(lambda e, s: f[0](e, s), ht.entries, ht.cols)
            for ann, f in entry_agg_funcs.items()
        },
    )

    def _agg_by_group(
        ht: hl.Table, agg_func: Callable, ann_expr: hl.expr.ArrayExpression, *args
    ) -> hl.expr.ArrayExpression:
        """
        Aggregate `agg_expr` by group using the `agg_func` function.

        :param ht: Input Hail Table.
        :param agg_func: Aggregation function to apply to `agg_expr`.
        :param agg_expr: Expression to aggregate by group.
        :param args: Additional arguments to pass to the `agg_func`.
        :return: Aggregated array expression.
        """
        adj_agg_expr = ht.indices_by_group.map(
            lambda s_indices: s_indices.aggregate(
                lambda i: hl.agg.filter(ht.adj_array[i], agg_func(ann_expr[i], *args))
            )
        )
        raw_agg_expr = ann_expr.aggregate(lambda x: agg_func(x, *args))
        # Create final agg list by inserting the "raw" group, representing all samples,
        # into the adj_agg_list.
        return adj_agg_expr[:1].append(raw_agg_expr).extend(adj_agg_expr[1:])

    freq_expr = _agg_by_group(ht, hl.agg.call_stats, ht.gt_array, ht.alleles)

    # Select non-ref allele (assumes bi-allelic).
    freq_expr = freq_expr.map(
        lambda cs: cs.annotate(
            AC=cs.AC[1],
            AF=cs.AF[1],
            homozygote_count=cs.homozygote_count[1],
        )
    )
    # Add annotations for any supplied entry transform and aggregation functions.
    ht = ht.select(
        **{ann: _agg_by_group(ht, f[1], ht[ann]) for ann, f in entry_agg_funcs.items()},
        freq=freq_expr,
    )

    return ht.drop("cols")


def update_structured_annotations(
    ht: hl.Table,
    annotation_update_exprs: Dict[str, hl.Expression],
    annotation_update_label: Optional[str] = None,
) -> hl.Table:
    """
    Update highly structured annotations on a Table.

    This function recursively updates annotations defined by `annotation_update_exprs`
    and if `annotation_update_label` is supplied, it checks if the sample annotations
    are different from the input and adds a flag to the Table, indicating which
    annotations have been updated for each sample.

    :param ht: Input Table with structured annotations to update.
    :param annotation_update_exprs: Dictionary of annotations to update, structured as
        they are structured on the input `ht`.
    :param annotation_update_label: Optional string of the label to use for an
        annotation indicating which annotations have been updated. Default is None, so
        no annotation is added.
    :return: Table with updated annotations and optionally a flag indicating which
        annotations were changed.
    """

    def _update_struct(
        struct_expr: hl.expr.StructExpression,
        update_exprs: Union[Dict[str, hl.expr.Expression], hl.expr.Expression],
    ) -> Tuple[Dict[str, hl.expr.BooleanExpression], Any]:
        """
        Update a StructExpression.

        :param struct_expr: StructExpression to update.
        :param update_exprs: Dictionary of annotations to update.
        :return: Tuple of the updated annotations and the updated flag.
        """
        if isinstance(update_exprs, dict):
            updated_struct_expr = {}
            updated_flag_expr = {}
            for ann, expr in update_exprs.items():
                updated_flag, updated_ann = _update_struct(struct_expr[ann], expr)
                updated_flag_expr.update(
                    {ann + ("." + k if k else ""): v for k, v in updated_flag.items()}
                )
                updated_struct_expr[ann] = updated_ann
            return updated_flag_expr, struct_expr.annotate(**updated_struct_expr)
        else:
            return {"": update_exprs != struct_expr}, update_exprs

    annotation_update_flag, updated_rows = _update_struct(
        ht.row_value, annotation_update_exprs
    )
    if annotation_update_label is not None:
        updated_rows = updated_rows.annotate(
            **{
                annotation_update_label: filter_utils.add_filters_expr(
                    filters=annotation_update_flag
                )
            }
        )

    return ht.annotate(**updated_rows)
=======
def get_gks(
    ht: hl.Table,
    variant: str,
    label_name: str,
    label_version: str,
    coverage_ht: hl.Table = None,
    ancestry_groups: list = None,
    ancestry_groups_dict: dict = None,
    by_sex: bool = False,
    vrs_only: bool = False,
) -> dict:
    """
    Filter to a specified variant and return a Python dictionary containing the GA4GH variant report schema.

    :param ht: Hail Table to parse for desired variant.
    :param variant: String of variant to search for (chromosome, position, ref, and alt, separated by '-'). Example for a variant in build GRCh38: "chr5-38258681-C-T".
    :param label_name: Label name to use within the returned dictionary. Example: "gnomAD".
    :param label_version: String listing the version of the HT being used. Example: "3.1.2" .
    :param coverage_ht: Hail Table containing coverage statistics, with mean depth stored in "mean" annotation. If None, omit coverage in return.
    :param ancestry_groups: List of strings of shortened names of genetic ancestry groups to return results for. Example: ['afr','fin','nfe'] .
    :param ancestry_groups_dict: Dict mapping shortened genetic ancestry group names to full names. Example: {'afr':'African/African American'} .
    :param by_sex: Boolean to include breakdown of ancestry groups by inferred sex (XX and XY) as well.
    :param vrs_only: Boolean to return only the VRS information and no general frequency information. Default is False.
    :return: Dictionary containing VRS information (and frequency information split by ancestry groups and sex if desired) for the specified variant.

    """
    # Throw warnings if contradictory arguments passed.
    if ancestry_groups and vrs_only:
        logger.warning(
            "Both 'vrs_only' and 'ancestry_groups' have been specified. Ignoring"
            " 'ancestry_groups' list and returning only VRS information."
        )
    elif by_sex and not ancestry_groups:
        logger.warning(
            "Splitting whole database by sex is not yet supported. If using 'by_sex',"
            " please also specify 'ancestry_groups' to stratify by."
        )

    # Define variables for variant information.
    build_in = get_reference_genome(ht.locus).name
    chrom_dict = VRS_CHROM_IDS[build_in]
    chr_in, pos_in, ref_in, alt_in = variant.split("-")

    # Filter HT to desired variant.
    ht = ht.filter(
        (
            ht.locus
            == hl.locus(contig=chr_in, pos=int(pos_in), reference_genome=build_in)
        )
        & (ht.alleles == [ref_in, alt_in])
    )
    ht = ht.checkpoint(new_temp_file("get_gks", extension="ht"))
    # Check to ensure the ht is successfully filtered to 1 variant.
    if ht.count() != 1:
        raise ValueError(
            "Error: can only work with one variant for this code, 0 or multiple"
            " returned."
        )

    # Define VRS Attributes that will later be read into the dictionary to be returned.
    vrs_id = f"{ht.info.vrs.VRS_Allele_IDs[1].collect()[0]}"
    vrs_chrom_id = f"{chrom_dict[chr_in]}"
    vrs_start_value = ht.info.vrs.VRS_Starts[1].collect()[0]
    vrs_end_value = ht.info.vrs.VRS_Ends[1].collect()[0]
    vrs_state_sequence = f"{ht.info.vrs.VRS_States[1].collect()[0]}"

    # Defining the dictionary for VRS information.
    vrs_dict = {
        "_id": vrs_id,
        "location": {
            "_id": "to-be-defined",
            "interval": {
                "end": {"type": "Number", "value": vrs_end_value},
                "start": {
                    "type": "Number",
                    "value": vrs_start_value,
                },
                "type": "SequenceInterval",
            },
            "sequence_id": vrs_chrom_id,
            "type": "SequenceLocation",
        },
        "state": {"sequence": vrs_state_sequence, "type": "LiteralSequenceExpression"},
        "type": "Allele",
    }

    # Set location ID
    location_dict = vrs_dict["location"]
    location_dict.pop("_id")
    location = ga4gh_vrs.models.SequenceLocation(**location_dict)
    location_id = ga4gh_core._internal.identifiers.ga4gh_identify(location)
    vrs_dict["location"]["_id"] = location_id

    logger.info(vrs_dict)

    # If vrs_only was passed, only return the above dict and stop.
    if vrs_only:
        return vrs_dict

    # Create a list to then add the dictionaries for frequency reports for
    # different ancestry groups to.
    list_of_group_info_dicts = []

    # Define function to return a frequency report dictionary for a given group
    def _create_group_dicts(
        variant_ht: hl.Table,
        group_index: int,
        group_id: str,
        group_label: str,
        group_sex: str = None,
    ) -> dict:
        """
        Return a dictionary for the frequency information of a given variant for a given subpopulation.

        :param variant_ht: Hail Table with only one row, only containing the desired variant.
        :param group_index: Index of frequency within the 'freq' annotation containing the desired group.
        :param group_id: String containing variant, genetic ancestry group, and sex (if requested). Example: "chr19-41094895-C-T.afr.XX".
        :param group_label: String containing the full name of genetic ancestry group requested. Example: "African/African American".
        :param group_sex: String indicating the sex of the group. Example: "XX", or "XY".
        :return: Dictionary containing VRS information (and genetic ancestry group if desired) for specified variant.
        """
        # Obtain frequency information for the specified variant
        group_freq = variant_ht.freq[group_index]

        # Cohort characteristics
        characteristics = []
        characteristics.append({"name": "genetic ancestry", "value": group_label})
        if group_sex is not None:
            characteristics.append({"name": "biological sex", "value": group_sex})

        # Dictionary to be returned containing information for a specified group
        freq_record = {
            "id": f"{variant}.{group_id.upper()}",
            "type": "CohortAlleleFrequency",
            "label": f"{group_label} Cohort Allele Frequency for {variant}",
            "focusAllele": "#/focusAllele",
            "focusAlleleCount": group_freq["AC"].collect()[0],
            "locusAlleleCount": group_freq["AN"].collect()[0],
            "alleleFrequency": group_freq["AF"].collect()[0],
            "cohort": {"id": group_id.upper(), "characteristics": characteristics},
            "ancillaryResults": {
                "homozygotes": group_freq["homozygote_count"].collect()[0]
            },
        }

        return freq_record

    # Iterate through provided groups and generate dictionaries
    if ancestry_groups:
        for group in ancestry_groups:
            key = f"{group}-adj"
            index_value = ht.freq_index_dict.get(key)
            group_result = _create_group_dicts(
                variant_ht=ht,
                group_index=index_value,
                group_id=group,
                group_label=ancestry_groups_dict[group],
            )

            # If specified, stratify group information by sex.
            if by_sex:
                sex_list = []
                for sex in ["XX", "XY"]:
                    sex_key = f"{group}-{sex}-adj"
                    sex_index_value = ht.freq_index_dict.get(sex_key)
                    sex_label = f"{group}.{sex}"
                    sex_result = _create_group_dicts(
                        variant_ht=ht,
                        group_index=sex_index_value,
                        group_id=sex_label,
                        group_label=ancestry_groups_dict[group],
                        group_sex=sex,
                    )
                    sex_list.append(sex_result)

                group_result["subcohortFrequency"] = sex_list

            list_of_group_info_dicts.append(group_result)

    # Overall frequency, via label 'adj' which is currently stored at
    # position #1 (index 0)
    overall_freq = ht.freq[0]

    # Final dictionary to be returned
    final_freq_dict = {
        "id": f"{label_name}{label_version}:{variant}",
        "type": "CohortAlleleFrequency",
        "label": f"Overall Cohort Allele Frequency for {variant}",
        "derivedFrom": {
            "id": f"{label_name}{label_version}",
            "type": "DataSet",
            "label": f"{label_name} v{label_version}",
            "version": f"{label_version}",
        },
        "focusAllele": vrs_dict,
        "focusAlleleCount": overall_freq["AC"].collect()[0],
        "locusAlleleCount": overall_freq["AN"].collect()[0],
        "alleleFrequency": overall_freq["AF"].collect()[0],
        "cohort": {"id": "ALL"},
        "ancillaryResults": {
            "homozygotes": overall_freq["homozygote_count"].collect()[0]
        },
    }

    # popmax FAF95
    popmax_95 = {
        "frequency": ht.popmax.faf95.collect()[0],
        "confidenceInterval": 0.95,
        "popFreqId": f"{variant}.{ht.popmax.pop.collect()[0].upper()}",
    }
    final_freq_dict["ancillaryResults"]["popMaxFAF95"] = popmax_95

    # Read coverage statistics if a table is provdied
    if coverage_ht:
        coverage_ht = coverage_ht.filter(
            coverage_ht.locus
            == hl.locus(contig=chr_in, pos=int(pos_in), reference_genome=build_in)
        )
        mean_coverage = coverage_ht.mean.collect()[0]
        final_freq_dict["ancillaryResults"]["meanDepth"] = mean_coverage

    # If ancestry_groups were passed, add the ancestry group dictionary to the
    # final frequency dictionary to be returned.
    if ancestry_groups:
        final_freq_dict["subcohortFrequency"] = list_of_group_info_dicts

    # Validate that the constructed dictionary will convert to a JSON string.
    try:
        validated_json = json.dumps(final_freq_dict)
    except BaseException:
        raise SyntaxError("The dictionary did not convert to a valid JSON")

    # Returns the constructed dictionary.
    return final_freq_dict


def gks_compute_seqloc_digest(vrs_variant: dict) -> dict:
    """
    Compute and set the digest-based id for the sequence location.

    Take a dict of a VRS variant that has a sequence location that does not yet
    have the digest-based id computed. Compute it and assign it to .location._id.

    :param vrs_variant: VRS variant dict
    :return: VRS variant dict with the location id set to the computed digest-based id
    """
    location = vrs_variant["location"]
    location.pop("_id")
    location_id = ga4gh_core._internal.identifiers.ga4gh_identify(
        ga4gh_vrs.models.SequenceLocation(**location)
    )
    location["_id"] = location_id
    return vrs_variant


def gks_compute_seqloc_digest_batch(
    ht: hl.Table,
    export_tmpfile: str = new_temp_file("gks-seqloc-pre.tsv"),
    computed_tmpfile: str = new_temp_file("gks-seqloc-post.tsv"),
):
    """
    Compute sequence location digest-based id for a hail variant Table.

    Exports table to tsv, computes SequenceLocation digests, reimports and replaces
    the vrs_json field with the result. Input table must have a .vrs field, like the
    one added by add_gks_vrs, that can be used to construct ga4gh.vrs models.

    :param ht: hail table with VRS annotation
    :param export_tmpfile: file path to export the table to.
    :param computed_tmpfile: file path to write the updated rows to, which is then imported as a hail table
    :return: a hail table with the VRS annotation updated with the new SequenceLocations
    """
    logger.info("Exporting ht to %s", export_tmpfile)
    ht.select("vrs_json").export(export_tmpfile, header=True)

    logger.info(
        "Computing SequenceLocation digests and writing to %s", computed_tmpfile
    )
    start = timer()
    counter = 0
    with open(computed_tmpfile, "w", encoding="utf-8") as f_out:
        with open(export_tmpfile, "r", encoding="utf-8") as f:
            reader = csv.reader(f, delimiter="\t")
            header = None
            for line in reader:
                if header is None:
                    header = line
                    f_out.write("\t".join(header))
                    f_out.write("\n")
                    continue
                else:
                    locus, alleles, vrs_json = line
                    vrs_variant = json.loads(vrs_json)
                    vrs_variant = gks_compute_seqloc_digest(vrs_variant)
                    # serialize outputs to JSON and write to TSV
                    vrs_json = json.dumps(vrs_variant)
                    alleles = json.dumps(json.loads(alleles))
                    f_out.write("\t".join([locus, alleles, vrs_json]))
                    f_out.write("\n")
                    counter += 1
    end = timer()
    logger.info(
        "Computed %s SequenceLocation digests in %s seconds", counter, (end - start)
    )
    logger.info("Importing VRS records with computed SequenceLocation digests")
    ht_with_location = hl.import_table(
        computed_tmpfile, types={"locus": "tstr", "alleles": "tstr", "vrs_json": "tstr"}
    )
    ht_with_location_parsed = ht_with_location.annotate(
        locus=hl.locus(
            contig=ht_with_location.locus.split(":")[0],
            pos=hl.int32(ht_with_location.locus.split(":")[1]),
            reference_genome="GRCh38",
        ),
        alleles=hl.parse_json(ht_with_location.alleles, dtype=hl.tarray(hl.tstr)),
    ).key_by("locus", "alleles")

    return ht.drop("vrs_json").join(ht_with_location_parsed, how="left")


def add_gks_vrs(ht: hl.Table):
    """
    Add GKS VRS variant annotation to a hail table.

    Annotates ht with GA4GH GKS VRS structure, except for the variant.location._id,
    which must be computed outside Hail. Use gks_compute_seqloc_digest for this.

    ht_out.vrs: Struct of the VRS representation of the variant
    ht_out.vrs_json: JSON string representation of the .vrs struct.
    """
    build_in = get_reference_genome(ht.locus).name
    chr_in = ht.locus.contig

    vrs_chrom_ids_expr = hl.literal(VRS_CHROM_IDS)
    chrom_dict = vrs_chrom_ids_expr[build_in]
    vrs_id = ht.info.vrs.VRS_Allele_IDs[1]
    vrs_chrom_id = chrom_dict[chr_in]
    vrs_start_value = ht.info.vrs.VRS_Starts[1]
    vrs_end_value = ht.info.vrs.VRS_Ends[1]
    vrs_state_sequence = ht.info.vrs.VRS_States[1]

    ht_out = ht.annotate(
        vrs=hl.struct(
            _id=vrs_id,
            type="Allele",
            location=hl.struct(
                _id="",
                type="SequenceLocation",
                interval=hl.struct(start=vrs_start_value, end=vrs_end_value),
                sequence_id=vrs_chrom_id,
            ),
            state=hl.struct(
                type="LiteralSequenceExpression", sequence=vrs_state_sequence
            ),
        )
    )
    ht_out = ht_out.annotate(vrs_json=hl.json(ht_out.vrs))
    return ht_out


def add_gks_va(
    ht: hl.Table,
    label_name: str,
    label_version: str,
    coverage_ht: hl.Table = None,
    ancestry_groups: list = None,
    ancestry_groups_dict: dict = None,
    by_sex: bool = False,
) -> dict:
    """
    Add GKS VA annotations to a hail table.

    Annotates the hail table with frequency information conforming to the GKS VA frequency schema.
    If ancestry_groups or by_sex is provided, also include subcohort schemas for each cohort.
    This annotation is added under the gks_va_freq_dict field of the table.
    The focusAllele field is not populated, and must be filled in by the caller.

    :param ht: Hail Table to parse for desired variant.
    :param variant: String of variant to search for (chromosome, position, ref, and alt, separated by '-'). Example for a variant in build GRCh38: "chr5-38258681-C-T".
    :param label_name: Label name to use within the returned dictionary. Example: "gnomAD".
    :param label_version: String listing the version of the HT being used. Example: "3.1.2" .
    :param coverage_ht: Hail Table containing coverage statistics, with mean depth stored in "mean" annotation. If None, omit coverage in return.
    :param ancestry_groups: List of strings of shortened names of genetic ancestry groups to return results for. Example: ['afr','fin','nfe'] .
    :param ancestry_groups_dict: Dict mapping shortened genetic ancestry group names to full names. Example: {'afr':'African/African American'} .
    :param by_sex: Boolean to include breakdown of ancestry groups by inferred sex (XX and XY) as well.
    :param vrs_only: Boolean to return only the VRS information and no general frequency information. Default is False.
    :return: Dictionary containing VRS information (and frequency information split by ancestry groups and sex if desired) for the specified variant.
    """
    # Throw warnings if contradictory arguments passed.
    if by_sex and not ancestry_groups:
        logger.warning(
            "Splitting whole database by sex is not yet supported. If using 'by_sex',"
            " please also specify 'ancestry_groups' to stratify by."
        )

    ht = ht.annotate(
        gnomad_id=hl.format(
            "%s-%s-%s-%s",
            ht.locus.contig,
            ht.locus.position,
            ht.alleles[0],
            ht.alleles[1],
        )
    )

    # Define function to return a frequency report dictionary for a given group
    def _create_group_dicts(
        group_index: int,
        group_id: str,
        group_label: str,
        group_sex: str = None,
    ) -> dict:
        """
        Return a dictionary for the frequency information of a given variant for a given subpopulation.

        :param group_index: Index of frequency within the 'freq' annotation containing the desired group.
        :param group_id: String containing variant, genetic ancestry group, and sex (if requested). Example: "chr19-41094895-C-T.afr.XX".
        :param group_label: String containing the full name of genetic ancestry group requested. Example: "African/African American".
        :param group_sex: String indicating the sex of the group. Example: "XX", or "XY".
        :return: Dictionary containing VRS information (and genetic ancestry group if desired) for specified variant.
        """
        # Obtain frequency information for the specified variant
        group_freq = ht.freq[group_index]

        # Cohort characteristics
        characteristics = []
        characteristics.append({"name": "genetic ancestry", "value": group_label})
        if group_sex is not None:
            characteristics.append({"name": "biological sex", "value": group_sex})

        # Dictionary to be returned containing information for a specified group
        freq_record = {
            "id": hl.format("%s.%s", ht.gnomad_id, group_id.upper()),
            "type": "CohortAlleleFrequency",
            "label": hl.format(
                "%s Cohort Allele Frequency for %s", group_label, ht.gnomad_id
            ),
            "focusAllele": "#/focusAllele",
            "focusAlleleCount": group_freq["AC"],
            "locusAlleleCount": group_freq["AN"],
            "alleleFrequency": group_freq["AF"],
            "cohort": {"id": group_id.upper(), "characteristics": characteristics},
            "ancillaryResults": {"homozygotes": group_freq["homozygote_count"]},
        }

        return freq_record

    # Create a list to then add the dictionaries for frequency reports for
    # different ancestry groups to.
    list_of_group_info_dicts = []

    # Iterate through provided groups and generate dictionaries
    if ancestry_groups:
        for group in ancestry_groups:
            key = f"{group}-adj"
            index_value = ht.freq_index_dict.get(key)
            group_result = _create_group_dicts(
                group_index=index_value,
                group_id=group,
                group_label=ancestry_groups_dict[group],
            )

            # If specified, stratify group information by sex.
            if by_sex:
                sex_list = []
                for sex in ["XX", "XY"]:
                    sex_key = f"{group}-{sex}-adj"
                    sex_index_value = ht.freq_index_dict.get(sex_key)
                    sex_label = f"{group}.{sex}"
                    sex_result = _create_group_dicts(
                        group_index=sex_index_value,
                        group_id=sex_label,
                        group_label=ancestry_groups_dict[group],
                        group_sex=sex,
                    )
                    sex_list.append(sex_result)

                group_result["subcohortFrequency"] = sex_list

            list_of_group_info_dicts.append(group_result)

    # Overall frequency, via label 'adj' which is currently stored at
    # position #1 (index 0)
    overall_freq = ht.freq[0]

    # Final dictionary to be returned
    final_freq_dict = hl.struct(
        **{
            "id": hl.format("%s-%s:%s", label_name, label_version, ht.gnomad_id),
            "type": "CohortAlleleFrequency",
            "label": hl.format("Overall Cohort Allele Frequency for %s", ht.gnomad_id),
            "derivedFrom": {
                "id": f"{label_name}{label_version}",
                "type": "DataSet",
                "label": f"{label_name} v{label_version}",
                "version": f"{label_version}",
            },
            "focusAllele": "",  # TODO load from vrs_json table
            "focusAlleleCount": overall_freq["AC"],
            "locusAlleleCount": overall_freq["AN"],
            "alleleFrequency": overall_freq["AF"],
            "cohort": {"id": "ALL"},
        }
    )

    ancillaryResults = hl.struct(
        homozygotes=overall_freq["homozygote_count"],
        popMaxFAF95=hl.struct(
            frequency=ht.popmax.faf95,
            confidenceInterval=0.95,
            popFreqId=hl.format("%s.%s", ht.gnomad_id, ht.popmax.pop.upper()),
        ),
    )

    # Read coverage statistics if a table is provided
    # NOTE: this is slow, and doing the join outside this function and passing in the joined
    # variant ht with the coverage table doesn't help much since the join is resolved dynamically.
    # If the mean field was persisted into the variant table it would be faster but this increases
    # the table size.
    # It could be persisted with something like this, then doing a write out and read back from storage.
    # ht_with_cov = ht.annotate(
    #     meanDepth=coverage_ht[ht.locus].mean
    # )
    if coverage_ht is not None:
        ancillaryResults = ancillaryResults.annotate(
            meanDepth=coverage_ht[ht.locus].mean
        )

    final_freq_dict = final_freq_dict.annotate(ancillaryResults=ancillaryResults)

    # If ancestry_groups were passed, add the ancestry group dictionary to the
    # final frequency dictionary to be returned.
    if ancestry_groups:
        final_freq_dict = final_freq_dict.annotate(
            subcohortFrequency=list_of_group_info_dicts
        )

    # Return the hail table with the GKS VA struct added
    ht_out = ht.annotate(gks_va_freq_dict=final_freq_dict)
    return ht_out
>>>>>>> be87522c
<|MERGE_RESOLUTION|>--- conflicted
+++ resolved
@@ -4,12 +4,8 @@
 import itertools
 import json
 import logging
-<<<<<<< HEAD
 from typing import Any, Callable, Dict, List, Optional, Set, Tuple, Union
-=======
 from timeit import default_timer as timer
-from typing import Any, Dict, List, Optional, Set, Tuple, Union
->>>>>>> be87522c
 
 import ga4gh.core as ga4gh_core
 import ga4gh.vrs as ga4gh_vrs
@@ -970,12 +966,7 @@
     :return: `region_flag` struct row annotation
     """
     prob_flags_expr = (
-<<<<<<< HEAD
-        {"non_par": (t.locus.in_x_nonpar() | t.locus.in_y_nonpar())
-         } if non_par else {}  # fmt: skip
-=======
         {"non_par": t.locus.in_x_nonpar() | t.locus.in_y_nonpar()} if non_par else {}
->>>>>>> be87522c
     )
 
     if prob_regions is not None:
@@ -1059,7 +1050,6 @@
     )
 
 
-<<<<<<< HEAD
 def merge_freq_arrays(
     farrays: List[hl.expr.ArrayExpression],
     fmeta: List[List[Dict[str, str]]],
@@ -1932,7 +1922,6 @@
         )
 
     return ht.annotate(**updated_rows)
-=======
 def get_gks(
     ht: hl.Table,
     variant: str,
@@ -2472,5 +2461,4 @@
 
     # Return the hail table with the GKS VA struct added
     ht_out = ht.annotate(gks_va_freq_dict=final_freq_dict)
-    return ht_out
->>>>>>> be87522c
+    return ht_out