"""Utils module containing generic functions that are useful for adding transcript expression-aware annotations."""
import logging
from typing import Callable, List, Optional, Tuple, Union

import hail as hl

from gnomad.utils.vep import process_consequences

logging.basicConfig(
    format="%(asctime)s (%(name)s %(lineno)s): %(message)s",
    datefmt="%m/%d/%Y %I:%M:%S %p",
)
logger = logging.getLogger("transcript_annotation_utils")
logger.setLevel(logging.INFO)


def summarize_transcript_expression(
    mt: hl.MatrixTable,
    transcript_expression_expr: Union[
        hl.expr.NumericExpression, str
    ] = "transcript_tpm",
    tissue_expr: Union[hl.expr.StringExpression, str] = "tissue",
    summary_agg_func: Optional[Callable] = None,
) -> hl.Table:
    """
    Summarize a transcript expression MatrixTable by transcript, gene, and tissue.

    The `summary_agg_func` argument allows the user to specify a Hail aggregation
    function to use to summarize the expression by tissue. By default, the median is
    used.

    The returned Table has a row annotation for each tissue containing the summarized
    tissue expression value.

    :param mt: MatrixTable of transcript (rows) expression quantifications (entry) by
        sample (columns).
    :param transcript_expression_expr: Entry expression indicating transcript expression
        quantification. Default is 'transcript_tpm'.
    :param tissue_expr: Column expression indicating tissue type. Default is 'tissue'.
    :param summary_agg_func: Optional aggregation function to use to summarize the
        transcript expression quantification by tissue. Example: `hl.mean`. Default
        is None, which will use a median aggregation.
    :return: A Table of summarized transcript expression by tissue
    """
    if summary_agg_func is None:
        summary_agg_func = lambda x: hl.median(hl.agg.collect(x))

    if isinstance(transcript_expression_expr, str):
        transcript_expression_expr = mt[transcript_expression_expr]

    if isinstance(tissue_expr, str):
        tissue_expr = mt[tissue_expr]

    mt = mt.group_cols_by(tissue=tissue_expr).aggregate(
        tx=summary_agg_func(transcript_expression_expr)
    )
    ht = mt.rename({"tx": ""}).make_table().key_by("transcript_id", "gene_id")

    # Annotate with the proportion of expression of transcript to gene per tissue.
    ht = ht.annotate(expression_proportion=get_expression_proportion(ht))
    ht = ht.select(
        **{
            t: hl.struct(
                transcript_expression=ht[t],
                expression_proportion=ht.expression_proportion[t],
            )
            for t in ht.expression_proportion
        }
    )

    return ht


def get_expression_proportion(ht: hl.Table) -> hl.expr.StructExpression:
    """
    Calculate the proportion of expression of transcript to gene per tissue.

    :param ht: Table of summarized transcript expression by tissue.
    :return: Table with expression proportion of transcript to gene per tissue
        and mean expression proportion across tissues.
    """
    tissues = list(ht.row_value)

    # Calculate the sum of transcript expression by gene per tissue.
    gene_ht = ht.group_by("gene_id").aggregate(
        **{tissue: hl.agg.sum(ht[tissue]) for tissue in tissues}
    )

    # Return the proportion of expression of transcript to gene per tissue.
    gene = gene_ht[ht.gene_id]
    return hl.struct(
        **{
            tissue: hl.utils.misc.divide_null(ht[tissue], gene[tissue])
            for tissue in tissues
        }
    )


def filter_expression_ht_by_tissues(
    ht: hl.Table,
    tissues_to_keep: Optional[List[str]] = None,
    tissues_to_filter: Optional[List[str]] = None,
) -> hl.Table:
    """
    Filter a Table with a row annotation for each tissue to only include specified tissues.

    :param ht: Table with a row annotation for each tissue.
    :param tissues_to_keep: Optional list of tissues to keep in the Table. Default is
        all non-key rows in the Table.
    :param tissues_to_filter: Optional list of tissues to exclude from the Table.
    :return: Table with only specified tissues.
    """
    if tissues_to_keep is None and tissues_to_filter is None:
        logger.info(
            "No tissues_to_keep or tissues_to_filter specified. Returning input Table."
        )
        return ht

    if tissues_to_keep is None:
        tissues = list(ht.row_value)

    if tissues_to_filter is not None:
        logger.info("Filtering tissues: %s", tissues_to_filter)
        tissues = [t for t in tissues if t not in tissues_to_filter]

    ht = ht.select(*tissues)

    return ht


def tissue_expression_ht_to_array(
    ht: hl.Table,
    tissues_to_keep: Optional[List[str]] = None,
    tissues_to_filter: Optional[List[str]] = None,
    annotations_to_extract: Optional[Union[Tuple[str], List[str]]] = (
        "transcript_expression",
        "expression_proportion",
    ),
) -> hl.Table:
    """
    Convert a Table with a row annotation for each tissue to a Table with tissues as an array.

    The output is a Table with fields in `annotations_to_extract`,
    each containing an array of summarized expression values or proportion
    by tissue, where the order of tissues in the array is indicated by
    the "tissues" global annotation.

    :param ht: Table with a row annotation for each tissue.
    :param tissues_to_keep: Optional list of tissues to keep in the 'tissue_expression'
        array. Default is all non-key rows in the Table.
    :param tissues_to_filter: Optional list of tissues to exclude from the tissue
        expression array.
    :param annotations_to_extract: Optional list of tissue struct fields to extract
        into top level array annotations. If None, the returned Table will contain a
        single top level annotation 'tissue_expression' that contains an array of
        structs by tissue. Default is ('transcript_expression', 'expression_proportion').
    :return: Table with requested tissue struct annotations pulled into arrays of
        tissue values and a 'tissues' global annotation indicating the order of tissues
        in the arrays.
    """
    ht = filter_expression_ht_by_tissues(ht, tissues_to_keep, tissues_to_filter)

    tissues = list(ht.row_value)
    ht = ht.select_globals(tissues=tissues)
    ht = ht.select(tissue_expression=[ht[t] for t in tissues])

    if annotations_to_extract is not None:
        ht = ht.select(
            **{
                a: ht.tissue_expression.map(lambda x: x[a])
                for a in annotations_to_extract
            }
        )

<<<<<<< HEAD
    return transcript_ht


def tx_annotate_variants(
    ht: hl.Table,
    tx_ht: hl.Table,
    filter_to_protein_coding: bool = True,
    tissues_to_filter: Optional[List[str]] = None,
    additional_group_by: Optional[Union[Tuple[str], List[str]]] = (
        "gene_symbol",
        "most_severe_consequence",
        "lof",
        "lof_flags",
    ),
    vep_annotation: str = "transcript_consequences",
) -> hl.Table:
    """
    Annotate variants with transcript-based expression values or expression proportion from GTEx.

    :param ht: Table of variants to annotate, it should contain at least the following
        nested fields: `vep.transcript_consequences`, `freq`.
    :param tx_ht: Table of transcript expression information.
    :param filter_to_protein_coding: If True, filter to protein coding
        transcripts. Default is True.
    :param tissues_to_filter: Optional list of tissues to exclude from the output.
    :param additional_group_by: Optional list of additional fields to group by before
        sum aggregation.
    :param vep_annotation: Name of annotation in 'vep' annotation,
        one of the processed consequences: ["transcript_consequences",
        "worst_csq_by_gene", "worst_csq_for_variant",
        "worst_csq_by_gene_canonical", "worst_csq_for_variant_canonical"].
        For example, if you want to annotate each variant with the worst
        consequence in each gene it falls on and the transcript expression,
        you would use "worst_csq_by_gene". Default is "transcript_consequences".
    :return: Input Table with transcript expression information annotated.
    """
    # Filter to tissues of interest and convert to arrays for easy aggregation.
    tx_ht = tissue_expression_ht_to_array(tx_ht, tissues_to_filter=tissues_to_filter)
    agg_annotations = list(tx_ht.row_value)
    tissues = hl.eval(tx_ht.tissues)

    # Calculate the mean expression proportion across all tissues.
    tx_ht = tx_ht.annotate(exp_prop_mean=hl.mean(tx_ht.expression_proportion))

    ht = process_consequences(ht)

    # Explode the processed transcript consequences to be able to key by
    # transcript ID
    ht = ht.explode(ht.vep[vep_annotation])

    if filter_to_protein_coding:
        ht = ht.filter(ht.vep[vep_annotation].biotype == "protein_coding")

    grouping = ["transcript_id", "gene_id"] + list(additional_group_by)
    ht = ht.select(**{a: ht.vep[vep_annotation][a] for a in grouping})

    # Aggregate the transcript expression information by gene_id and annotation in
    # additional_group_by.
    variant_to_tx = tx_ht[ht.transcript_id, ht.gene_id]
    grouping = ["locus", "alleles", "gene_id"] + list(additional_group_by)
    ht = ht.group_by(*grouping).aggregate(
        **{a: hl.agg.array_sum(variant_to_tx[a]) for a in agg_annotations},
        exp_prop_mean=hl.agg.sum(variant_to_tx.exp_prop_mean),
    )

    # Reformat the transcript expression information to be a struct per tissue.
    ht = ht.select(
        "exp_prop_mean",
        **{
            t: hl.struct(**{a: ht[a][i] for a in agg_annotations})
            for i, t in enumerate(tissues)
        },
    )

    ht = ht.key_by(ht.locus, ht.alleles)

=======
>>>>>>> 536b9292
    return ht<|MERGE_RESOLUTION|>--- conflicted
+++ resolved
@@ -172,7 +172,49 @@
             }
         )
 
-<<<<<<< HEAD
+    return ht
+
+
+def get_expression_proportion(
+    transcript_ht: hl.Table,
+    gene_ht: hl.Table,
+    tissues_to_filter: Optional[List[str]] = None,
+) -> hl.Table:
+    """
+    Calculate the proportion of expression of transcript to gene per tissue.
+
+    :param transcript_ht: Table of summarized transcript expression by tissue.
+    :param gene_ht: Table of summarized gene expression by tissue.
+    :param tissues_to_filter: Optional list of tissues to filter out
+    :return: Table with expression proportion of transcript to gene per tissue
+        and mean expression proportion across tissues.
+    """
+    transcript_ht = tissue_expression_ht_to_array(
+        transcript_ht, tissues_to_filter=tissues_to_filter
+    )
+    gene_ht = tissue_expression_ht_to_array(
+        gene_ht, tissues=hl.eval(transcript_ht.tissues)
+    )
+
+    # Join the transcript expression table and gene expression table.
+    transcript_ht = transcript_ht.annotate(
+        gene_expression=gene_ht[transcript_ht.gene_id].tissue_expression
+    )
+
+    # Calculate the proportion of expression of transcript to gene per tissue.
+    transcript_ht = transcript_ht.annotate(
+        exp_prop=hl.or_else(
+            transcript_ht.transcript_expression / transcript_ht.gene_expression,
+            hl.empty_array(hl.tfloat64),
+        ),
+    )
+    # Calculate the mean expression proportion across tissues.
+    transcript_ht = transcript_ht.annotate(
+        exp_prop_mean=hl.mean(
+            hl.filter(lambda e: ~hl.is_nan(e), transcript_ht.exp_prop),
+        )
+    )
+
     return transcript_ht
 
 
@@ -249,6 +291,4 @@
 
     ht = ht.key_by(ht.locus, ht.alleles)
 
-=======
->>>>>>> 536b9292
     return ht