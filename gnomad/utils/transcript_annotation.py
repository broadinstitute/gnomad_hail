--- conflicted
+++ resolved
@@ -4,15 +4,11 @@
 
 import hail as hl
 
-<<<<<<< HEAD
 from gnomad.utils.vep import (
     explode_by_vep_annotation,
     filter_vep_transcript_csqs,
     process_consequences,
 )
-=======
-from gnomad.utils.vep import process_consequences
->>>>>>> 86852b1e
 
 logging.basicConfig(
     format="%(asctime)s (%(name)s %(lineno)s): %(message)s",
@@ -33,12 +29,12 @@
     """
     Summarize a transcript expression MatrixTable by transcript, gene, and tissue.
 
-    The `summary_agg_func` argument allows the user to specify a Hail
-    aggregation function to use to summarize the expression by tissue. By
-    default, the median is used.
-
-    The returned Table has a row annotation for each tissue containing the
-    summarized tissue expression value.
+    The `summary_agg_func` argument allows the user to specify a Hail aggregation
+    function to use to summarize the expression by tissue. By default, the median is
+    used.
+
+    The returned Table has a row annotation for each tissue containing the summarized
+    tissue expression value.
 
     :param mt: MatrixTable of transcript (rows) expression quantifications (entry) by
         sample (columns).
@@ -46,8 +42,8 @@
         quantification. Default is 'transcript_tpm'.
     :param tissue_expr: Column expression indicating tissue type. Default is 'tissue'.
     :param summary_agg_func: Optional aggregation function to use to summarize the
-        transcript expression quantification by tissue. Example: `hl.agg.mean`.
-        Default is None, which will use a median aggregation.
+        transcript expression quantification by tissue. Example: `hl.mean`. Default
+        is None, which will use a median aggregation.
     :return: A Table of summarized transcript expression by tissue
     """
     if summary_agg_func is None:
@@ -64,9 +60,7 @@
     )
     ht = mt.rename({"tx": ""}).make_table().key_by("transcript_id", "gene_id")
 
-    # Annotate with the proportion of expression of transcript to gene per tissue. The
-    # returned Table has a row annotation for each tissue containing the summarized
-    # tissue expression value.
+    # Annotate with the proportion of expression of transcript to gene per tissue.
     ht = ht.annotate(expression_proportion=get_expression_proportion(ht))
     ht = ht.select(
         **{
@@ -86,8 +80,8 @@
     Calculate the proportion of expression of transcript to gene per tissue.
 
     :param ht: Table of summarized transcript expression by tissue.
-    :return: StructExpression containing the proportion of expression of transcript to
-        gene per tissue.
+    :return: Table with expression proportion of transcript to gene per tissue
+        and mean expression proportion across tissues.
     """
     tissues = list(ht.row_value)
 
@@ -150,27 +144,16 @@
     """
     Convert a Table with a row annotation for each tissue to a Table with tissues as an array.
 
-    The output is a Table with one of the two formats: either an annotation of
-    'tissue_expression' containing an array of structs by tissue, where each element of
-    the array is the Table's row value for a given tissue, like this:
-    # tissue_expression': array<struct {
-    #     transcript_expression: float64,
-    #     expression_proportion: float64
-    # }>
-
-    or a Table with one array annotation for each field defined in the
-    'annotations_to_extract' argument, where each array is an array of the given field
-    values by tissue, like this:
-    # 'transcript_expression': array<float64>
-    # 'expression_proportion': array<float64>
-
-    The order of tissues in the array is indicated by the "tissues" global annotation.
+    The output is a Table with fields in `annotations_to_extract`,
+    each containing an array of summarized expression values or proportion
+    by tissue, where the order of tissues in the array is indicated by
+    the "tissues" global annotation.
 
     :param ht: Table with a row annotation for each tissue.
-    :param tissues_to_keep: Optional list of tissues to keep in the tissue expression
+    :param tissues_to_keep: Optional list of tissues to keep in the 'tissue_expression'
         array. Default is all non-key rows in the Table.
-    :param tissues_to_filter: Optional list of tissues to exclude from the
-        tissue expression array.
+    :param tissues_to_filter: Optional list of tissues to exclude from the tissue
+        expression array.
     :param annotations_to_extract: Optional list of tissue struct fields to extract
         into top level array annotations. If None, the returned Table will contain a
         single top level annotation 'tissue_expression' that contains an array of
@@ -198,7 +181,6 @@
 
 def preprocess_variants_for_tx(
     ht: hl.Table,
-<<<<<<< HEAD
     filter_to_genes: Optional[List[str]] = None,
     match_by_gene_symbol: bool = False,
     filter_to_csqs: Optional[List[str]] = None,
@@ -252,100 +234,14 @@
         genes=filter_to_genes,
         match_by_gene_symbol=match_by_gene_symbol,
     )
-=======
-    filter_to_genes: Optional[Union[Tuple[str], List[str]]] = None,
-    filter_to_csqs: Optional[Union[Tuple[str], List[str]]] = None,
-    ignore_splicing: bool = True,
-    filter_to_homs: bool = False,
-    filter_to_protein_coding: bool = True,
-    vep_annotation: str = "transcript_consequences",
-) -> hl.Table:
-    """
-    Filter variants to those that fall on transcripts of interest.
-
-    :param ht: Table of variants to filter, it should contain at least the
-        following nested fields: `vep.transcript_consequences`, `freq`.
-    :param filter_to_genes: List of genes to filter to.
-    :param filter_to_csqs: List of consequence terms to filter to.
-    :param ignore_splicing: If True, ignore splice variants. Default is True.
-    :param filter_to_homs: If True, filter to variants with at least one
-        homozygote in `freq` field. Default is False.
-    :param filter_to_protein_coding: If True, filter to protein coding
-        transcripts. Default is True.
-    :param vep_annotation: Name of annotation in 'vep' annotation,
-        one of the processed consequences: ["transcript_consequences",
-        "worst_csq_by_gene", "worst_csq_for_variant",
-        "worst_csq_by_gene_canonical", "worst_csq_for_variant_canonical"].
-        For example, if you want to annotate each variant with the worst
-        consequence in each gene it falls on and the transcript expression,
-        you would use "worst_csq_by_gene". Default is "transcript_consequences".
-    :return: Table of variants that fall on transcripts of interest.
-    """
-    # TODO: Filter to only CDS regions?
-    if "freq" not in list(ht.row_value):
-        logger.info(
-            "No 'freq' field found in input Table. You cannot use the filter_to_homs"
-            " option."
-        )
-        ht = ht.select(vep=ht.vep)
-        ht = process_consequences(ht)
-        ht = ht.select(vep_processed_csqs=ht.vep[vep_annotation])
-    else:
-        ht = ht.select(freq=ht.freq, vep=ht.vep)
-        ht = process_consequences(ht)
-        ht = ht.select(freq=ht.freq, vep_processed_csqs=ht.vep[vep_annotation])
-
-    # Explode the processed transcript consequences to be able to key by
-    # transcript ID
-    ht = ht.explode(ht.vep_processed_csqs)
-
-    if filter_to_genes:
-        ht = ht.filter(
-            hl.literal(filter_to_genes).contains(ht.vep_processed_csqs.gene_id)
-        )
-
-    if filter_to_csqs:
-        ht = ht.filter(
-            hl.literal(filter_to_csqs).contains(
-                ht.vep_processed_csqs.most_severe_consequence
-            )
-        )
-
-    # TODO: Need to modify process consequences to ignore splice variants,
-    #  because these can occur on intronic regions?
-    splicing = hl.literal(
-        ["splice_acceptor_variant", "splice_donor_variant", "splice_region_variant"]
-    )
-    if ignore_splicing:
-        ht = ht.filter(
-            ~splicing.contains(ht.vep_processed_csqs.most_severe_consequence)
-        )
-
-    if filter_to_homs:
-        ht = ht.filter(ht.freq[0].homozygote_count > 0)
-
-    if filter_to_protein_coding:
-        ht = ht.filter(ht.vep_processed_csqs.biotype == "protein_coding")
-
-    return ht
->>>>>>> 86852b1e
 
 
 def tx_annotate_variants(
     ht: hl.Table,
     tx_ht: hl.Table,
     tissues_to_filter: Optional[List[str]] = None,
-<<<<<<< HEAD
     vep_root: str = "vep",
     vep_annotation: str = "transcript_consequences",
-=======
-    additional_group_by: Optional[Union[Tuple[str], List[str]]] = (
-        "gene_symbol",
-        "most_severe_consequence",
-        "lof",
-        "lof_flags",
-    ),
->>>>>>> 86852b1e
 ) -> hl.Table:
     """
     Annotate variants with transcript-based expression values or expression proportion from GTEx.
@@ -354,7 +250,6 @@
         nested fields: `vep.transcript_consequences`, `freq`.
     :param tx_ht: Table of transcript expression information.
     :param tissues_to_filter: Optional list of tissues to exclude from the output.
-<<<<<<< HEAD
     :param vep_root: Name used for root VEP annotation. Default is 'vep'.
     :param vep_annotation: Name of annotation in 'vep' annotation,
         one of the processed consequences: ["transcript_consequences",
@@ -382,36 +277,12 @@
         **tx_ht[ht[vep_annotation].transcript_id, ht[vep_annotation].gene_id],
     )
     ht = ht.annotate_globals(tissues=tissues)
-=======
-    :param additional_group_by: Optional list of additional fields to group by before
-        sum aggregation.
-    :return: Input Table with transcript expression information annotated.
-    """
-    # Filter to tissues of interest and convert to arrays for easy aggregation.
-    tx_ht = tissue_expression_ht_to_array(tx_ht, tissues_to_filter=tissues_to_filter)
-
-    # Calculate the mean expression proportion across all tissues.
-    tx_ht = tx_ht.annotate(exp_prop_mean=hl.mean(tx_ht.expression_proportion))
-
-    grouping = ["transcript_id", "gene_id"] + list(additional_group_by)
-    ht = ht.select(**{a: ht.vep_processed_csqs[a] for a in grouping})
-
-    ht = ht.annotate(**tx_ht[ht.transcript_id, ht.gene_id])
-    ht = ht.annotate_globals(tissues=tx_ht.index_globals().tissues)
->>>>>>> 86852b1e
 
     return ht
 
 
 def tx_aggregate_variants(
     ht: hl.Table,
-<<<<<<< HEAD
-=======
-    agg_annotations: Optional[List[str]] = (
-        "transcript_expression",
-        "expression_proportion",
-    ),
->>>>>>> 86852b1e
     additional_group_by: Optional[Union[Tuple[str], List[str]]] = (
         "gene_symbol",
         "most_severe_consequence",
@@ -423,11 +294,6 @@
     Aggregate transcript-based expression values or expression proportion from GTEx.
 
     :param ht: Table of variants annotated with transcript expression information.
-<<<<<<< HEAD
-=======
-    :param agg_annotations: Optional list of annotations to aggregate. Default is
-        ['transcript_expression', 'expression_proportion', 'exp_prop_mean'].
->>>>>>> 86852b1e
     :param additional_group_by: Optional list of additional fields to group by before
         sum aggregation.
     :return: Table of variants with transcript expression information aggregated.
@@ -439,22 +305,8 @@
     # Aggregate the transcript expression information by gene_id and annotation in
     # additional_group_by.
     ht = ht.group_by(*grouping).aggregate(
-<<<<<<< HEAD
         exp_prop_mean=hl.agg.sum(ht.exp_prop_mean),
         **{t: hl.struct(**{a: hl.agg.sum(ht[t][a]) for a in ht[t]}) for t in tissues},
-=======
-        **{a: hl.agg.array_sum(ht[a]) for a in agg_annotations},
-        exp_prop_mean=hl.agg.sum(ht.exp_prop_mean),
-    )
-
-    # Reformat the transcript expression information to be a struct per tissue.
-    ht = ht.select(
-        "exp_prop_mean",
-        **{
-            t: hl.struct(**{a: ht[a][i] for a in agg_annotations})
-            for i, t in enumerate(tissues)
-        },
->>>>>>> 86852b1e
     )
 
     ht = ht.key_by(ht.locus, ht.alleles)
