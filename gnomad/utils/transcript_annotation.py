"""Utils module containing generic functions that are useful for adding transcript expression-aware annotations."""
import logging
from typing import Callable, List, Optional, Tuple, Union

import hail as hl

from gnomad.utils.filtering import filter_to_gencode_cds
from gnomad.utils.vep import (
    CSQ_CODING,
    CSQ_CODING_HIGH_IMPACT,
    CSQ_ORDER,
    CSQ_SPLICE,
    explode_by_vep_annotation,
    filter_vep_transcript_csqs,
    process_consequences,
)

logging.basicConfig(
    format="%(asctime)s (%(name)s %(lineno)s): %(message)s",
    datefmt="%m/%d/%Y %I:%M:%S %p",
)
logger = logging.getLogger("transcript_annotation_utils")
logger.setLevel(logging.INFO)


def summarize_transcript_expression(
    mt: hl.MatrixTable,
    transcript_expression_expr: Union[
        hl.expr.NumericExpression, str
    ] = "transcript_tpm",
    tissue_expr: Union[hl.expr.StringExpression, str] = "tissue",
    summary_agg_func: Optional[Callable] = None,
) -> hl.Table:
    """
    Summarize a transcript expression MatrixTable by transcript, gene, and tissue.

    The `summary_agg_func` argument allows the user to specify a Hail aggregation
    function to use to summarize the expression by tissue. By default, the median is
    used.

    The returned Table has a row annotation for each tissue containing a struct with the
    summarized tissue expression value ('transcript_expression') and the proportion of
    expression of transcript to gene per tissue ('expression_proportion').

    Returned Table Schema example::

        Row fields:
            'transcript_id': str
            'gene_id': str
            'tissue_1': struct {
              transcript_expression: float64,
              expression_proportion: float64
            }
            'tissue_2': struct {
              transcript_expression: float64,
              expression_proportion: float64
            }

        Key: ['transcript_id', 'gene_id']

    :param mt: MatrixTable of transcript (rows) expression quantifications (entry) by
        sample (columns).
    :param transcript_expression_expr: Entry expression indicating transcript expression
        quantification. Default is 'transcript_tpm'.
    :param tissue_expr: Column expression indicating tissue type. Default is 'tissue'.
    :param summary_agg_func: Optional aggregation function to use to summarize the
        transcript expression quantification by tissue. Example: `hl.agg.mean`. Default
        is None, which will use a median aggregation.
    :return: A Table of summarized transcript expression by tissue.
    """
    if summary_agg_func is None:
        summary_agg_func = lambda x: hl.median(hl.agg.collect(x))

    if isinstance(transcript_expression_expr, str):
        transcript_expression_expr = mt[transcript_expression_expr]

    if isinstance(tissue_expr, str):
        tissue_expr = mt[tissue_expr]

    mt = mt.group_cols_by(tissue=tissue_expr).aggregate(
        tx=summary_agg_func(transcript_expression_expr)
    )
    ht = mt.rename({"tx": ""}).make_table().key_by("transcript_id", "gene_id")

    # Annotate with the proportion of expression of transcript to gene per tissue.
    ht = ht.annotate(expression_proportion=get_expression_proportion(ht))
    ht = ht.select(
        **{
            t: hl.struct(
                transcript_expression=ht[t],
                expression_proportion=ht.expression_proportion[t],
            )
            for t in ht.expression_proportion
        }
    )

    return ht


def get_expression_proportion(ht: hl.Table) -> hl.expr.StructExpression:
    """
    Calculate the proportion of expression of transcript to gene per tissue.

    :param ht: Table of summarized transcript expression by tissue.
    :return: StructExpression containing the proportion of expression of transcript to
        gene per tissue.
    """
    tissues = list(ht.row_value)

    # Calculate the sum of transcript expression by gene per tissue.
    gene_ht = ht.group_by("gene_id").aggregate(
        **{tissue: hl.agg.sum(ht[tissue]) for tissue in tissues}
    )

    # Return the proportion of expression of transcript to gene per tissue.
    gene = gene_ht[ht.gene_id]
    return hl.struct(
        **{
            tissue: hl.utils.misc.divide_null(ht[tissue], gene[tissue])
            for tissue in tissues
        }
    )


def filter_expression_ht_by_tissues(
    ht: hl.Table,
    tissues_to_keep: Optional[List[str]] = None,
    tissues_to_filter: Optional[List[str]] = None,
) -> hl.Table:
    """
    Filter a Table with a row annotation for each tissue to only include specified tissues.

    :param ht: Table with a row annotation for each tissue.
    :param tissues_to_keep: Optional list of tissues to keep in the Table. Default is
        all non-key rows in the Table.
    :param tissues_to_filter: Optional list of tissues to exclude from the Table.
    :return: Table with only specified tissues.
    """
    if tissues_to_keep is None and tissues_to_filter is None:
        logger.info(
            "No tissues_to_keep or tissues_to_filter specified. Returning input Table."
        )
        return ht

    if tissues_to_keep is None:
        tissues = list(ht.row_value)

    if tissues_to_filter is not None:
        logger.info("Filtering tissues: %s", tissues_to_filter)
        tissues = [t for t in tissues if t not in tissues_to_filter]

    ht = ht.select(*tissues)

    return ht


def tissue_expression_ht_to_array(
    ht: hl.Table,
    tissues_to_keep: Optional[List[str]] = None,
    tissues_to_filter: Optional[List[str]] = None,
    annotations_to_extract: Optional[Union[Tuple[str], List[str]]] = (
        "transcript_expression",
        "expression_proportion",
    ),
) -> hl.Table:
    """
    Convert a Table with a row annotation for each tissue to a Table with tissues as an array.

    The output is a Table with one of the two formats:
        - An annotation of 'tissue_expression' containing an array of structs by
          tissue, where each element of the array is the Table's row value for a given
          tissue.

            Example::

                tissue_expression': array<struct {
                    transcript_expression: float64,
                    expression_proportion: float64
                }>

        - One array annotation for each field defined in the 'annotations_to_extract'
          argument, where each array is an array of the given field values by tissue.

            Example::

                'transcript_expression': array<float64>
                'expression_proportion': array<float64>

    The order of tissues in the array is indicated by the "tissues" global annotation.

    :param ht: Table with a row annotation for each tissue.
    :param tissues_to_keep: Optional list of tissues to keep in the tissue expression
        array. Default is all non-key rows in the Table.
    :param tissues_to_filter: Optional list of tissues to exclude from the
        tissue expression array.
    :param annotations_to_extract: Optional list of tissue struct fields to extract
        into top level array annotations. If None, the returned Table will contain a
        single top level annotation 'tissue_expression' that contains an array of
        structs by tissue. Default is ('transcript_expression', 'expression_proportion').
    :return: Table with requested tissue struct annotations pulled into arrays of
        tissue values and a 'tissues' global annotation indicating the order of tissues
        in the arrays.
    """
    ht = filter_expression_ht_by_tissues(ht, tissues_to_keep, tissues_to_filter)

    tissues = list(ht.row_value)
    ht = ht.select_globals(tissues=tissues)
    ht = ht.select(tissue_expression=[ht[t] for t in tissues])

    if annotations_to_extract is not None:
        ht = ht.select(
            **{
                a: ht.tissue_expression.map(lambda x: x[a])
                for a in annotations_to_extract
            }
        )

    return ht


def preprocess_variants_for_tx(
    ht: hl.Table,
    filter_to_cds: bool = True,
    gencode_ht: Optional[hl.Table] = None,
    filter_to_genes: Optional[List[str]] = None,
    match_by_gene_symbol: bool = False,
    filter_to_csqs: Optional[List[str]] = None,
    ignore_splicing: bool = True,
    filter_to_protein_coding: bool = True,
    vep_root: str = "vep",
) -> hl.Table:
    """
    Prepare a Table of variants with vep transcript consequences for annotation.

    :param ht: Table of variants with 'vep' annotations.
    :param gencode_ht: Optional Gencode resource Table containing CDS interval
        information. Default is None, which will use the default version of the Gencode
        Table resource for the reference build of the input Table `ht`.
    :param filter_to_cds: Whether to filter to CDS regions. Default is True.
    :param filter_to_genes: Optional list of genes to filter to. Default is None.
    :param match_by_gene_symbol: Whether to match by gene symbol instead of gene ID.
        Default is False.
    :param filter_to_csqs: Optional list of consequences to filter to. Default is None.
    :param ignore_splicing: If True, ignore splice variants. Default is True.
    :param filter_to_protein_coding: Whether to filter to protein coding transcripts.
        Default is True.
    :param vep_root: Name used for root VEP annotation. Default is 'vep'.
    :return: Table of variants with preprocessed/filtered transcript consequences
        prepared for annotation.
    """
    if filter_to_cds:
        logger.info("Filtering to CDS regions...")
        ht = filter_to_gencode_cds(ht, gencode_ht=gencode_ht)

    keep_csqs = True
    if ignore_splicing:
        if filter_to_csqs is not None:
            filter_to_csqs = [csq for csq in filter_to_csqs if csq not in CSQ_SPLICE]
        else:
            filter_to_csqs = CSQ_SPLICE
            keep_csqs = False

    if filter_to_csqs is not None:
        logger.info("Adding most severe consequence to VEP transcript consequences...")
        ht = process_consequences(ht, vep_root=vep_root)

    return filter_vep_transcript_csqs(
        ht,
        vep_root=vep_root,
        synonymous=False,
        canonical=False,
        protein_coding=filter_to_protein_coding,
        csqs=filter_to_csqs,
        keep_csqs=keep_csqs,
        genes=filter_to_genes,
        match_by_gene_symbol=match_by_gene_symbol,
    )


def tx_annotate_variants(
    ht: hl.Table,
    tx_ht: hl.Table,
    tissues_to_filter: Optional[List[str]] = None,
    vep_root: str = "vep",
    vep_annotation: str = "transcript_consequences",
) -> hl.Table:
    """
    Annotate variants with transcript-based expression values or expression proportion from GTEx.

    :param ht: Table of variants to annotate, it should contain at least the following
        nested fields: `vep.transcript_consequences`, `freq`.
    :param tx_ht: Table of transcript expression information.
    :param tissues_to_filter: Optional list of tissues to exclude from the output.
    :param vep_root: Name used for root VEP annotation. Default is 'vep'.
    :param vep_annotation: Name of annotation in 'vep' annotation,
        one of the processed consequences: ["transcript_consequences",
        "worst_csq_by_gene", "worst_csq_for_variant",
        "worst_csq_by_gene_canonical", "worst_csq_for_variant_canonical"].
        For example, if you want to annotate each variant with the worst
        consequence in each gene it falls on and the transcript expression,
        you would use "worst_csq_by_gene". Default is "transcript_consequences".
    :return: Input Table with transcript expression information annotated.
    """
    # Filter to tissues of interest.
    tx_ht = filter_expression_ht_by_tissues(tx_ht, tissues_to_filter=tissues_to_filter)
    tissues = list(tx_ht.row_value)

    # Calculate the mean expression proportion across all tissues.
    tx_ht = tx_ht.annotate(
        exp_prop_mean=hl.mean([tx_ht[t].expression_proportion for t in tissues])
    )

    # Explode the processed transcript consequences to be able to key by
    # transcript ID.
    ht = explode_by_vep_annotation(ht, vep_annotation=vep_annotation, vep_root=vep_root)
    ht = ht.transmute(
        **ht[vep_annotation],
        **tx_ht[ht[vep_annotation].transcript_id, ht[vep_annotation].gene_id],
    )
    ht = ht.annotate_globals(tissues=tissues)

    return ht


def tx_aggregate_variants(
    ht: hl.Table,
    additional_group_by: Optional[Union[Tuple[str], List[str]]] = (
        "alleles",
        "gene_symbol",
        "most_severe_consequence",
        "lof",
        "lof_flags",
    ),
) -> hl.Table:
    """
    Aggregate transcript-based expression values or expression proportion from GTEx.

    :param ht: Table of variants annotated with transcript expression information.
    :param additional_group_by: Optional list of additional fields to group by before
        sum aggregation. If None, the returned Table will be grouped by only "locus"
        and "gene_id" before the sum aggregation.
    :return: Table of variants with transcript expression information aggregated.
    """
    tissues = hl.eval(ht.tissues)

    grouping = ["locus", "gene_id"]
    if additional_group_by is not None:
        grouping = grouping + list(additional_group_by)

    # Aggregate the transcript expression information by locus, gene_id and
    # annotations in additional_group_by.
    ht = ht.group_by(*grouping).aggregate(
        exp_prop_mean=hl.agg.sum(ht.exp_prop_mean),
        **{t: hl.struct(**{a: hl.agg.sum(ht[t][a]) for a in ht[t]}) for t in tissues},
    )

    # If 'alleles' is in the Table, key by 'locus' and 'alleles'.
    keys = ["locus"]
    if "alleles" in ht.row:
        keys.append("alleles")

    ht = ht.key_by(*keys)

    return ht


def process_annotate_aggregate_variants(
    ht: hl.Table,
    tx_ht: hl.Table,
    tissues_to_filter: Optional[List[str]] = None,
    vep_root: str = "vep",
    vep_annotation: str = "transcript_consequences",
    filter_to_csqs: Optional[List[str]] = CSQ_CODING,
    additional_group_by: Optional[Union[Tuple[str], List[str]]] = (
        "alleles",
        "gene_symbol",
        "most_severe_consequence",
        "lof",
        "lof_flags",
    ),
    **kwargs,
) -> hl.Table:
    """
    One-stop usage of preprocess_variants_for_tx, tx_annotate_variants and tx_aggregate_variants.

    :param ht: Table of variants to annotate, it should contain at least the
         following nested fields: `vep.transcript_consequences`, `freq`.
    :param tx_ht: Table of transcript expression information.
    :param tissues_to_filter: Optional list of tissues to exclude from the output.
    :param vep_root: Name used for root VEP annotation. Default is 'vep'.
    :param vep_annotation: Name of annotation in 'vep' annotation, refer to the
        function where it is used for more details.
    :param filter_to_csqs: Optional list of consequences to filter to. Default is None.
    :param additional_group_by: Optional list of additional fields to group by before
        sum aggregation. If None, the returned Table will be grouped by only "locus"
        and "gene_id" before the sum aggregation.
    :return: Table of variants with transcript expression information aggregated.
    """
    tx_ht = tx_annotate_variants(
        preprocess_variants_for_tx(
            ht, vep_root=vep_root, filter_to_csqs=filter_to_csqs, **kwargs
        ),
        tx_ht,
        tissues_to_filter=tissues_to_filter,
        vep_root=vep_root,
        vep_annotation=vep_annotation,
    )

    tx_ht = tx_aggregate_variants(tx_ht, additional_group_by=additional_group_by)
    tx_ht = tx_ht.collect_by_key("tx_annotation")

<<<<<<< HEAD
    return ht


def keep_loftee_for_high_impact(ht: hl.expr) -> hl.Table:
    """
    Keep the LOFTEE annotations for high_impact coding variants after transcript expression annotation.

    :param ht: Table of variants annotated with transcript expression
        information.
    :return: Table of variants annotated with transcript expression information
        filtered to keep LOFTEE annotations for high_impact coding variants.
    """
    csq_high = hl.literal(set(CSQ_CODING_HIGH_IMPACT))
    ht = ht.annotate(
        lof=hl.if_else(
            csq_high.contains(ht.most_severe_consequence),
            ht.lof,
            hl.missing(hl.tstr),
        ),
        lof_flag=hl.if_else(
            csq_high.contains(ht.most_severe_consequence),
            ht.lof_flags,
            hl.missing(hl.tstr),
        ),
    )
    return ht


def get_worst_csq_per_variant(
    ht: hl.Table, keep_loftee_for_csq_high: bool = False
) -> hl.Table:
    """
    Get the worst consequence of each variant (keyed by locus and alleles) or each locus (keyed by locus).

    :param ht: Table of variants annotated with transcript expression information.
         The Table should have a struct field 'tx_annotation' containing the
         transcript expression annotations.
    :param keep_loftee_for_csq_high: If False, include "OS" (Other Splice) annotations
        from 'lof' of LOFTEE. "OS" could be annotated in protein_coding regions on any
        variant except the ones in UTRs, stop_gained and frameshift_variant according to
        LOFTEE settings. "OS" showed to be more constraint than "LC" variants. Default is
        False.
    :return: Table of variants annotated with transcript expression information with
        annotations of the worst consequence of each variant or locus.
    """

    def _get_csq_order(keep_loftee_for_csq_high: bool) -> list:
        """
        Get the order of consequence terms.

        :param keep_loftee_for_csq_high: If False, include "OS" (Other Splice)
        :return: The order of consequence terms.
        """
        csq_order = []
        lof_values = (
            ["HC", "LC", hl.missing(hl.tstr)]
            if keep_loftee_for_csq_high
            else ["HC", "OS", "LC", hl.missing(hl.tstr)]
        )
        for lof in lof_values:
            for no_lof_flag in [True, False]:
                for consequence in CSQ_ORDER:
                    csq_order.append((lof, no_lof_flag, consequence))
        return csq_order

    def _get_sort_key(x, csq_order):
        """
        Get sort key for transcript consequence.

        :param x: The field to be sorted.
        :param csq_order: The order of consequence terms.
        :return: The sort key.
        """
        return csq_order[
            (
                x.lof,
                hl.or_else(hl.is_missing(x.lof_flags), False),
                x.most_severe_consequence,
            )
        ]

    csq_order = []
    # TODO: Do we add PolyPhen to prioritize missense variants? I didn't because the
    #  code was written only on tx_annotation HT, which doesn't have PolyPhen. Now
    #  that we have annotate tx_annotation back to the variant HT, we can use 'vep'.
    if keep_loftee_for_csq_high:
        ht = ht.annotate(
            tx_annotation=ht.tx_annotation.map(keep_loftee_for_high_impact)
        )

    csq_order = hl.literal(
        {x: i for i, x in enumerate(_get_csq_order(keep_loftee_for_csq_high))}
    )

    ht = ht.select(
        **hl.sorted(
            ht.tx_annotation,
            key=lambda x: _get_sort_key(x, csq_order),
        )[0]
    )

    return ht
=======
    return tx_ht
>>>>>>> 6f2a4fba
<|MERGE_RESOLUTION|>--- conflicted
+++ resolved
@@ -409,8 +409,7 @@
     tx_ht = tx_aggregate_variants(tx_ht, additional_group_by=additional_group_by)
     tx_ht = tx_ht.collect_by_key("tx_annotation")
 
-<<<<<<< HEAD
-    return ht
+    return tx_ht
 
 
 def keep_loftee_for_high_impact(ht: hl.expr) -> hl.Table:
@@ -511,7 +510,4 @@
         )[0]
     )
 
-    return ht
-=======
-    return tx_ht
->>>>>>> 6f2a4fba
+    return ht