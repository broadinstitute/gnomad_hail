# noqa: D100

import functools
import logging
import operator

import hail as hl
from gnomad.sample_qc.sex import (
    gaussian_mixture_model_karyotype_assignment,
    get_ploidy_cutoffs,
    get_sex_expr,
)
from gnomad.utils.annotations import (
    bi_allelic_expr,
<<<<<<< HEAD
    get_adj_expr,
=======
    bi_allelic_site_inbreeding_expr,
>>>>>>> 8d840f18
)
from gnomad.utils.filtering import filter_low_conf_regions, filter_to_adj
from gnomad.utils.reference_genome import get_reference_genome
from gnomad.utils.sparse_mt import impute_sex_ploidy

from typing import List, Optional, Union

logging.basicConfig(format="%(levelname)s (%(name)s %(lineno)s): %(message)s")
logger = logging.getLogger(__name__)
logger.setLevel(logging.INFO)


def filter_rows_for_qc(
    mt: hl.MatrixTable,
    min_af: Optional[float] = 0.001,
    min_callrate: Optional[float] = 0.99,
    min_inbreeding_coeff_threshold: Optional[float] = -0.8,
    min_hardy_weinberg_threshold: Optional[float] = 1e-8,
    apply_hard_filters: bool = True,
    bi_allelic_only: bool = True,
    snv_only: bool = True,
) -> hl.MatrixTable:
    """
    Annotate rows with `sites_callrate`, `site_inbreeding_coeff` and `af`, then apply thresholds.

    AF and callrate thresholds are taken from gnomAD QC; inbreeding coeff, MQ, FS and QD filters are taken from
    GATK best practices.

    .. note::

        This function expect the typical ``info`` annotation of type struct with fields ``MQ``, ``FS`` and ``QD``
        if applying hard filters.

    :param mt: Input MT
    :param min_af: Minimum site AF to keep. Not applied if set to ``None``.
    :param min_callrate: Minimum site call rate to keep. Not applied if set to ``None``.
    :param min_inbreeding_coeff_threshold: Minimum site inbreeding coefficient to keep. Not applied if set to ``None``.
    :param min_hardy_weinberg_threshold: Minimum site HW test p-value to keep. Not applied if set to ``None``.
    :param apply_hard_filters: Whether to apply standard GAKT default site hard filters: QD >= 2, FS <= 60 and MQ >= 30.
    :param bi_allelic_only: Whether to only keep bi-allelic sites or include multi-allelic sites too.
    :param snv_only: Whether to only keep SNVs or include other variant types.
    :return: annotated and filtered table
    """
    annotation_expr = {}

    if min_af is not None:
        annotation_expr["af"] = hl.agg.mean(mt.GT.n_alt_alleles()) / 2
    if min_callrate is not None:
        annotation_expr["site_callrate"] = hl.agg.fraction(hl.is_defined(mt.GT))
    if min_inbreeding_coeff_threshold is not None:
        annotation_expr["site_inbreeding_coeff"] = bi_allelic_site_inbreeding_expr(
            mt.GT
        )
    if min_hardy_weinberg_threshold is not None:
        annotation_expr["hwe"] = hl.agg.hardy_weinberg_test(mt.GT)

    if annotation_expr:
        mt = mt.annotate_rows(**annotation_expr)

    filter_expr = []
    if min_af is not None:
        filter_expr.append((mt.af > min_af))
    if min_callrate is not None:
        filter_expr.append((mt.site_callrate > min_callrate))
    if min_inbreeding_coeff_threshold is not None:
        filter_expr.append((mt.site_inbreeding_coeff > min_inbreeding_coeff_threshold))
    if min_hardy_weinberg_threshold is not None:
        filter_expr.append((mt.hwe.p_value > min_hardy_weinberg_threshold))
    if snv_only:
        filter_expr.append(hl.is_snp(mt.alleles[0], mt.alleles[1]))
    if bi_allelic_only:
        filter_expr.append(bi_allelic_expr(mt))

    if apply_hard_filters:
        if "info" in mt.row_value:
            if "QD" in mt.info:
                filter_expr.append((mt.info.QD >= 2))
            else:
                logger.warning(
                    "Could not apply QD hard filter, as `info.QD` not found in schema."
                )
            if "FS" in mt.info:
                filter_expr.append((mt.info.FS <= 60))
            else:
                logger.warning(
                    "Could not apply FS hard filter, as `info.FS` not found in schema."
                )
            if "MQ" in mt.info:
                filter_expr.append((mt.info.MQ >= 30))
            else:
                logger.warning(
                    "Could not apply MQ hard filter, as `info.MQ` not found in schema."
                )
        else:
            logger.warning(
                "Could not apply hard filters as `info` not found in schema."
            )

    return mt.filter_rows(functools.reduce(operator.iand, filter_expr))


def get_qc_mt(
    mt: hl.MatrixTable,
    bi_allelic_only: bool = True,
    snv_only: bool = True,
    adj_only: bool = True,
    min_af: Optional[float] = 0.001,
    min_callrate: Optional[float] = 0.99,
    min_inbreeding_coeff_threshold: Optional[float] = -0.8,
    min_hardy_weinberg_threshold: Optional[float] = 1e-8,
    apply_hard_filters: bool = True,
    ld_r2: Optional[float] = 0.1,
    filter_lcr: bool = True,
    filter_decoy: bool = True,
    filter_segdup: bool = True,
    filter_exome_low_coverage_regions: bool = False,
    high_conf_regions: Optional[List[str]] = None,
    checkpoint_path: Optional[str] = None,
    n_partitions: Optional[int] = None,
    block_size: Optional[int] = None,
) -> hl.MatrixTable:
    """
    Create a QC-ready MT.

    Has options to filter to the following:
        - Variants outside known problematic regions
        - Bi-allelic sites only
        - SNVs only
        - Variants passing hard thresholds
        - Variants passing the set call rate and MAF thresholds
        - Genotypes passing on gnomAD ADJ criteria (GQ>=20, DP>=10, AB>0.2 for hets)

    In addition, the MT will be LD-pruned if `ld_r2` is set.

    :param mt: Input MT.
    :param bi_allelic_only: Whether to only keep bi-allelic sites or include multi-allelic sites too.
    :param snv_only: Whether to only keep SNVs or include other variant types.
    :param adj_only: If set, only ADJ genotypes are kept. This filter is applied before the call rate and AF calculation.
    :param min_af: Minimum allele frequency to keep. Not applied if set to ``None``.
    :param min_callrate: Minimum call rate to keep. Not applied if set to ``None``.
    :param min_inbreeding_coeff_threshold: Minimum site inbreeding coefficient to keep. Not applied if set to ``None``.
    :param min_hardy_weinberg_threshold: Minimum site HW test p-value to keep. Not applied if set to ``None``.
    :param apply_hard_filters: Whether to apply standard GAKT default site hard filters: QD >= 2, FS <= 60 and MQ >= 30.
    :param ld_r2: Minimum r2 to keep when LD-pruning (set to `None` for no LD pruning).
    :param filter_lcr: Filter LCR regions.
    :param filter_decoy: Filter decoy regions.
    :param filter_segdup: Filter segmental duplication regions.
    :param filter_exome_low_coverage_regions: If set, only high coverage exome regions (computed from gnomAD are kept).
    :param high_conf_regions: If given, the data will be filtered to only include variants in those regions.
    :param checkpoint_path: If given, the QC MT will be checkpointed to the specified path before running LD pruning. If not specified, persist will be used instead.
    :param n_partitions: If given, the QC MT will be repartitioned to the specified number of partitions before running LD pruning. `checkpoint_path` must also be specified as the MT will first be written to the `checkpoint_path` before being reread with the new number of partitions.
    :param block_size: If given, set the block size to this value when LD pruning.
    :return: Filtered MT.
    """
    logger.info("Creating QC MatrixTable")
    if ld_r2 is not None:
        logger.warning(
            "The LD-prune step of this function requires non-preemptible workers only!"
        )

    if n_partitions and not checkpoint_path:
        raise ValueError("checkpoint_path must be supplied if repartitioning!")

    qc_mt = filter_low_conf_regions(
        mt,
        filter_lcr=filter_lcr,
        filter_decoy=filter_decoy,
        filter_segdup=filter_segdup,
        filter_exome_low_coverage_regions=filter_exome_low_coverage_regions,
        high_conf_regions=high_conf_regions,
    )

    if adj_only:
        qc_mt = filter_to_adj(
            qc_mt
        )  # TODO: Make sure that this works fine before call rate filtering

    qc_mt = filter_rows_for_qc(
        qc_mt,
        min_af,
        min_callrate,
        min_inbreeding_coeff_threshold,
        min_hardy_weinberg_threshold,
        apply_hard_filters,
        bi_allelic_only,
        snv_only,
    )

    if ld_r2 is not None:
        if checkpoint_path:
            if n_partitions:
                logger.info("Checkpointing and repartitioning the MT and LD pruning")
                qc_mt.write(checkpoint_path, overwrite=True)
                qc_mt = hl.read_matrix_table(
                    checkpoint_path, _n_partitions=n_partitions
                )
            else:
                logger.info("Checkpointing the MT and LD pruning")
                qc_mt = qc_mt.checkpoint(checkpoint_path, overwrite=True)
        else:
            logger.info("Persisting the MT and LD pruning")
            qc_mt = qc_mt.persist()
        unfiltered_qc_mt = qc_mt.unfilter_entries()
        pruned_ht = hl.ld_prune(unfiltered_qc_mt.GT, r2=ld_r2, block_size=block_size)
        qc_mt = qc_mt.filter_rows(hl.is_defined(pruned_ht[qc_mt.row_key]))

    qc_mt = qc_mt.annotate_globals(
        qc_mt_params=hl.struct(
            bi_allelic_only=bi_allelic_only,
            snv_only=snv_only,
            adj_only=adj_only,
            min_af=min_af if min_af is not None else hl.null(hl.tfloat32),
            min_callrate=min_callrate
            if min_callrate is not None
            else hl.null(hl.tfloat32),
            inbreeding_coeff_threshold=min_inbreeding_coeff_threshold
            if min_inbreeding_coeff_threshold is not None
            else hl.null(hl.tfloat32),
            min_hardy_weinberg_threshold=min_hardy_weinberg_threshold
            if min_hardy_weinberg_threshold is not None
            else hl.null(hl.tfloat32),
            apply_hard_filters=apply_hard_filters,
            ld_r2=ld_r2 if ld_r2 is not None else hl.null(hl.tfloat32),
            filter_exome_low_coverage_regions=filter_exome_low_coverage_regions,
            high_conf_regions=high_conf_regions
            if high_conf_regions is not None
            else hl.null(hl.tarray(hl.tstr)),
        )
    )
    return qc_mt.annotate_cols(sample_callrate=hl.agg.fraction(hl.is_defined(qc_mt.GT)))


def infer_sex_karyotype(
    ploidy_ht: hl.Table,
    f_stat_cutoff: float = 0.5,
    use_gaussian_mixture_model: bool = False,
    normal_ploidy_cutoff: int = 5,
    aneuploidy_cutoff: int = 6,
) -> hl.Table:
    """
    Create a Table with X_karyotype, Y_karyotype, and sex_karyotype.

    This function uses `get_ploidy_cutoffs` to determine X and Y ploidy cutoffs and then `get_sex_expr` to get
    karyotype annotations from those cutoffs.

    By default `f_stat_cutoff` will be used to roughly split samples into 'XX' and 'XY' for use in `get_ploidy_cutoffs`.
    If `use_gaussian_mixture_model` is True a gaussian mixture model will be used to split samples into 'XX' and 'XY'
    instead of f-stat.

    :param ploidy_ht: Input Table with chromosome X and chromosome Y ploidy values and optionally f-stat.
    :param f_stat_cutoff: f-stat to roughly divide 'XX' from 'XY' samples. Assumes XX samples are below cutoff and XY
        are above cutoff. Default is 0.5
    :param use_gaussian_mixture_model: Use gaussian mixture model to split samples into 'XX' and 'XY' instead of f-stat.
    :param normal_ploidy_cutoff: Number of standard deviations to use when determining sex chromosome ploidy cutoffs.
        for XX, XY karyotypes.
    :param aneuploidy_cutoff: Number of standard deviations to use when determining sex chromosome ploidy cutoffs for
        aneuploidies.
    :return: Table of samples imputed sex karyotype.
    """
    logger.info("Inferring sex karyotype")
    if use_gaussian_mixture_model:
        logger.info("Using Gaussian Mixture Model for karyotype assignment")
        gmm_sex_ht = gaussian_mixture_model_karyotype_assignment(ploidy_ht)
        x_ploidy_cutoffs, y_ploidy_cutoffs = get_ploidy_cutoffs(
            gmm_sex_ht,
            group_by_expr=gmm_sex_ht.gmm_karyotype,
            normal_ploidy_cutoff=normal_ploidy_cutoff,
            aneuploidy_cutoff=aneuploidy_cutoff,
        )
    else:
        logger.info("Using f-stat for karyotype assignment")
        x_ploidy_cutoffs, y_ploidy_cutoffs = get_ploidy_cutoffs(
            ploidy_ht,
            f_stat_cutoff=f_stat_cutoff,
            normal_ploidy_cutoff=normal_ploidy_cutoff,
            aneuploidy_cutoff=aneuploidy_cutoff,
        )

    karyotype_ht = ploidy_ht.select(
        **get_sex_expr(
            ploidy_ht.chrX_ploidy,
            ploidy_ht.chrY_ploidy,
            x_ploidy_cutoffs,
            y_ploidy_cutoffs,
        )
    )
    karyotype_ht = karyotype_ht.annotate_globals(
        x_ploidy_cutoffs=hl.struct(
            upper_cutoff_X=x_ploidy_cutoffs[0],
            lower_cutoff_XX=x_ploidy_cutoffs[1][0],
            upper_cutoff_XX=x_ploidy_cutoffs[1][1],
            lower_cutoff_XXX=x_ploidy_cutoffs[2],
        ),
        y_ploidy_cutoffs=hl.struct(
            lower_cutoff_Y=y_ploidy_cutoffs[0][0],
            upper_cutoff_Y=y_ploidy_cutoffs[0][1],
            lower_cutoff_YY=y_ploidy_cutoffs[1],
        ),
        use_gaussian_mixture_model=use_gaussian_mixture_model,
        normal_ploidy_cutoff=normal_ploidy_cutoff,
        aneuploidy_cutoff=aneuploidy_cutoff,
    )
    if not use_gaussian_mixture_model:
        karyotype_ht = karyotype_ht.annotate_globals(f_stat_cutoff=f_stat_cutoff)

    return karyotype_ht


def annotate_sex(
    mtds: Union[hl.MatrixTable, hl.vds.VariantDataset],
    is_sparse: bool = True,
    excluded_intervals: Optional[hl.Table] = None,
    included_intervals: Optional[hl.Table] = None,
    normalization_contig: str = "chr20",
    sites_ht: Optional[hl.Table] = None,
    aaf_expr: Optional[str] = None,
    gt_expr: str = "GT",
    f_stat_cutoff: float = 0.5,
    aaf_threshold: float = 0.001,
    variants_only_x_ploidy: bool = False,
    variants_only_y_ploidy: bool = False,
    variants_filter_lcr: bool = True,
    variants_filter_segdup: bool = True,
    variants_snv_only: bool = False,
    compute_x_frac_variants_hom_alt: bool = False,
    compute_fstat: bool = True,
    infer_karyotype: bool = True,
    use_gaussian_mixture_model: bool = False,
) -> hl.Table:
    """
    Impute sample sex based on X-chromosome heterozygosity and sex chromosome ploidy.

    Return Table with the following fields:
        - s (str): Sample
        - `normalization_contig`_mean_dp (float32): Sample's mean coverage over the specified `normalization_contig`.
        - chrX_mean_dp (float32): Sample's mean coverage over chromosome X.
        - chrY_mean_dp (float32): Sample's mean coverage over chromosome Y.
        - chrX_ploidy (float32): Sample's imputed ploidy over chromosome X.
        - chrY_ploidy (float32): Sample's imputed ploidy over chromosome Y.

        If `compute_fstat`:
            - f_stat (float64): Sample f-stat. Calculated using hl.impute_sex.
            - n_called (int64): Number of variants with a genotype call. Calculated using hl.impute_sex.
            - expected_homs (float64): Expected number of homozygotes. Calculated using hl.impute_sex.
            - observed_homs (int64): Observed number of homozygotes. Calculated using hl.impute_sex.

        If `infer_karyotype`:
            - X_karyotype (str): Sample's chromosome X karyotype.
            - Y_karyotype (str): Sample's chromosome Y karyotype.
            - sex_karyotype (str): Sample's sex karyotype.

    .. note::

            In order to infer sex karyotype (`infer_karyotype`=True), one of `compute_fstat` or
            `use_gaussian_mixture_model` must be set to True.

    :param mtds: Input MatrixTable or VariantDataset.
    :param is_sparse: Whether input MatrixTable is in sparse data format. Default is True.
    :param excluded_intervals: Optional table of intervals to exclude from the computation. This option is currently
        not implemented for imputing sex chromosome ploidy on a VDS.
    :param included_intervals: Optional table of intervals to use in the computation. REQUIRED for exomes.
    :param normalization_contig: Which chromosome to use to normalize sex chromosome coverage. Used in determining sex
        chromosome ploidies. Default is "chr20".
    :param sites_ht: Optional Table of sites and alternate allele frequencies for filtering the input MatrixTable prior to imputing sex.
    :param aaf_expr: Optional. Name of field in input MatrixTable with alternate allele frequency.
    :param gt_expr: Name of entry field storing the genotype. Default is 'GT'.
    :param f_stat_cutoff: f-stat to roughly divide 'XX' from 'XY' samples. Assumes XX samples are below cutoff and XY
        samples are above cutoff. Default is 0.5.
    :param aaf_threshold: Minimum alternate allele frequency to be used in f-stat calculations. Default is 0.001.
    :param variants_only_x_ploidy: Whether to use depth of only variant data for the x ploidy estimation.
    :param variants_only_y_ploidy: Whether to use depth of only variant data for the y ploidy estimation.
    :param variants_filter_lcr: Whether to filter out variants in LCR regions for variants only ploidy estimation and
        fraction of homozygous alternate variants on chromosome X. Default is True.
    :param variants_filter_segdup: Whether to filter out variants in segdup regions for variants only ploidy estimation
        and fraction of homozygous alternate variants on chromosome X. Default is True.
    :param variants_snv_only: Whether to filter to only single nucleotide variants for variants only ploidy estimation
        and fraction of homozygous alternate variants on chromosome X. Default is False.
    :param compute_x_frac_variants_hom_alt: Whether to return an annotation for the fraction of homozygous alternate
        variants on chromosome X. Default is False.
    :param compute_fstat: Whether to compute f-stat. Default is True.
    :param infer_karyotype: Whether to infer sex karyotypes. Default is True.
    :param use_gaussian_mixture_model: Whether to use gaussian mixture model to split samples into 'XX' and 'XY'
        instead of f-stat. Default is False.
    :return: Table of samples and their imputed sex karyotypes.
    """
    logger.info("Imputing sex chromosome ploidies...")

    if infer_karyotype and not (compute_fstat or use_gaussian_mixture_model):
        raise ValueError(
            "In order to infer sex karyotype (infer_karyotype=True), one of 'compute_fstat' or "
            "'use_gaussian_mixture_model' must be set to True!"
        )

    is_vds = isinstance(mtds, hl.vds.VariantDataset)
    if is_vds:
        if excluded_intervals is not None:
            raise NotImplementedError(
                "The use of the parameter 'excluded_intervals' is currently not implemented for imputing sex "
                "chromosome ploidy on a VDS!"
            )
        mt = mtds.variant_data
    else:
        if not is_sparse:
            raise NotImplementedError(
                "Imputing sex ploidy does not exist yet for dense data."
            )
        mt = mtds

    # Determine the contigs that are needed for variant only and reference block only sex ploidy imputation
    rg = get_reference_genome(mt.locus)
    x_contigs = set(rg.x_contigs)
    y_contigs = set(rg.y_contigs)
    if variants_only_x_ploidy:
        var_keep_contigs = x_contigs | {normalization_contig}
        ref_keep_contigs = set()
    else:
        ref_keep_contigs = x_contigs | {normalization_contig}
        var_keep_contigs = set()
    if variants_only_y_ploidy:
        var_keep_contigs = {normalization_contig} | var_keep_contigs | y_contigs
    else:
        ref_keep_contigs = {normalization_contig} | ref_keep_contigs | y_contigs

    ref_keep_locus_intervals = [
        hl.parse_locus_interval(contig, reference_genome=rg.name)
        for contig in ref_keep_contigs
    ]
    var_keep_locus_intervals = [
        hl.parse_locus_interval(contig, reference_genome=rg.name)
        for contig in var_keep_contigs
    ]
    x_locus_intervals = [
        hl.parse_locus_interval(contig, reference_genome=rg.name)
        for contig in x_contigs
    ]

    if ref_keep_contigs:
        logger.info(
            "Imputing sex chromosome ploidy using only reference block depth information on the following contigs: %s",
            ref_keep_contigs,
        )
        if is_vds:
            ploidy_ht = hl.vds.impute_sex_chromosome_ploidy(
                hl.vds.filter_intervals(mtds, ref_keep_locus_intervals),
                calling_intervals=included_intervals,
                normalization_contig=normalization_contig,
                use_variant_dataset=False,
            )
            ploidy_ht = ploidy_ht.rename(
                {
                    "x_ploidy": "chrX_ploidy",
                    "y_ploidy": "chrY_ploidy",
                    "x_mean_dp": "chrX_mean_dp",
                    "y_mean_dp": "chrY_mean_dp",
                }
            )
        else:
            ploidy_ht = impute_sex_ploidy(
                hl.filter_intervals(mt, ref_keep_locus_intervals),
                excluded_intervals,
                included_intervals,
                normalization_contig,
                use_only_variants=False,
            )
        if variants_only_x_ploidy:
            ploidy_ht = ploidy_ht.drop("chrX_ploidy", "chrX_mean_dp")
        if variants_only_y_ploidy:
            ploidy_ht = ploidy_ht.drop("chrY_ploidy", "chrY_mean_dp")

    add_globals = hl.struct()
    if compute_x_frac_variants_hom_alt or var_keep_contigs:
        logger.info(
            "Filtering variants for variant only sex chromosome ploidy imputation and/or computation of the fraction "
            "of homozygous alternate variants on chromosome X",
        )
        if variants_only_x_ploidy:
            filtered_mt = hl.filter_intervals(mt, var_keep_locus_intervals)
        else:
            filtered_mt = hl.filter_intervals(
                mt, var_keep_locus_intervals + x_locus_intervals
            )
        if variants_filter_lcr or variants_filter_segdup:
            logger.info(
                "Filtering out variants in %s",
                f"segmental duplications {'and low confidence regions' if variants_filter_lcr else ''}"
                if variants_filter_segdup
                else " low confidence regions ",
            )
            filtered_mt = filter_low_conf_regions(
                filtered_mt,
                filter_lcr=variants_filter_lcr,
                filter_decoy=False,
                filter_segdup=variants_filter_segdup,
            )
        if variants_snv_only:
            logger.info("Filtering to SNVs")
            filtered_mt = filtered_mt.filter_rows(
                hl.is_snp(filtered_mt.alleles[0], filtered_mt.alleles[1])
            )

        add_globals = add_globals.annotate(
            variants_filter_lcr=variants_filter_lcr,
            variants_segdup=variants_filter_segdup,
            variants_snv_only=variants_snv_only,
        )

    if var_keep_contigs:
        logger.info(
            "Imputing sex chromosome ploidy using only variant depth information on the following contigs: %s",
            var_keep_contigs,
        )
        var_filtered_mt = hl.filter_intervals(filtered_mt, var_keep_locus_intervals)
        if is_vds:
            var_ploidy_ht = hl.vds.impute_sex_chromosome_ploidy(
                hl.vds.VariantDataset(mtds.reference_data, var_filtered_mt),
                calling_intervals=included_intervals,
                normalization_contig=normalization_contig,
                use_variant_dataset=True,
            )
            var_ploidy_ht = var_ploidy_ht.rename(
                {
                    "autosomal_mean_dp": f"var_data_{normalization_contig}_mean_dp",
                    "x_ploidy": "chrX_ploidy",
                    "y_ploidy": "chrY_ploidy",
                    "x_mean_dp": "chrX_mean_dp",
                    "y_mean_dp": "chrY_mean_dp",
                }
            )
        else:
            var_ploidy_ht = impute_sex_ploidy(
                var_filtered_mt,
                excluded_intervals,
                included_intervals,
                normalization_contig,
                use_only_variants=True,
            )
            var_ploidy_ht = var_ploidy_ht.rename(
                {
                    f"{normalization_contig}_mean_dp": f"var_data_{normalization_contig}_mean_dp"
                }
            )

        if ref_keep_contigs:
            ploidy_ht = var_ploidy_ht.annotate(**ploidy_ht[var_ploidy_ht.key])
        else:
            ploidy_ht = var_ploidy_ht

    ploidy_ht = ploidy_ht.annotate_globals(
        normalization_contig=normalization_contig,
        variants_only_x_ploidy=variants_only_x_ploidy,
        variants_only_y_ploidy=variants_only_y_ploidy,
        **add_globals,
    )

    if compute_x_frac_variants_hom_alt:
        logger.info(
            "Computing fraction of variants that are homozygous alternate on chromosome X"
        )
        filtered_mt = hl.filter_intervals(filtered_mt, x_locus_intervals)
        filtered_mt = filtered_mt.filter_rows(
            hl.is_defined(included_intervals[filtered_mt.locus])
        )
        filtered_mt = filtered_mt.annotate_entries(
            adj=get_adj_expr(
                filtered_mt.LGT, filtered_mt.GQ, filtered_mt.DP, filtered_mt.LAD
            )
        )
        frac_hom_alt_ht = filtered_mt.select_cols(
            chrx_frac_hom_alt=hl.agg.count_where(filtered_mt.LGT.is_hom_var())
            / hl.agg.count_where(hl.is_defined(filtered_mt.LGT)),
            chrx_frac_hom_alt_adj=hl.agg.filter(
                filtered_mt.adj,
                hl.agg.count_where(filtered_mt.LGT.is_hom_var())
                / hl.agg.count_where(hl.is_defined(filtered_mt.LGT)),
            ),
        ).cols()
        ploidy_ht = ploidy_ht.annotate(**frac_hom_alt_ht[ploidy_ht.key])

    if compute_fstat:
        logger.info("Filtering mt to biallelic SNPs in X contigs: %s", x_contigs)
        if "was_split" in list(mt.row):
            mt = mt.filter_rows(
                (~mt.was_split) & hl.is_snp(mt.alleles[0], mt.alleles[1])
            )
        else:
            mt = mt.filter_rows(
                (hl.len(mt.alleles) == 2) & hl.is_snp(mt.alleles[0], mt.alleles[1])
            )

        mt = hl.filter_intervals(mt, x_locus_intervals)
        if sites_ht is not None:
            if aaf_expr is None:
                logger.warning(
                    "sites_ht was provided, but aaf_expr is missing. Assuming name of field with alternate allele "
                    "frequency is 'AF'."
                )
                aaf_expr = "AF"
            logger.info("Filtering to provided sites")
            mt = mt.annotate_rows(**sites_ht[mt.row_key])
            mt = mt.filter_rows(hl.is_defined(mt[aaf_expr]))

        logger.info("Calculating inbreeding coefficient on chrX")
        sex_ht = hl.impute_sex(
            mt[gt_expr],
            aaf_threshold=aaf_threshold,
            male_threshold=f_stat_cutoff,
            female_threshold=f_stat_cutoff,
            aaf=aaf_expr,
        )

        logger.info("Annotating sex chromosome ploidy HT with impute_sex HT")
        ploidy_ht = ploidy_ht.annotate(**sex_ht[ploidy_ht.key])
        ploidy_ht = ploidy_ht.annotate_globals(f_stat_cutoff=f_stat_cutoff)

    if infer_karyotype:
        karyotype_ht = infer_sex_karyotype(
            ploidy_ht, f_stat_cutoff, use_gaussian_mixture_model
        )
        ploidy_ht = ploidy_ht.annotate(**karyotype_ht[ploidy_ht.key])
        ploidy_ht = ploidy_ht.annotate_globals(**karyotype_ht.index_globals())

    return ploidy_ht<|MERGE_RESOLUTION|>--- conflicted
+++ resolved
@@ -12,11 +12,8 @@
 )
 from gnomad.utils.annotations import (
     bi_allelic_expr,
-<<<<<<< HEAD
+    bi_allelic_site_inbreeding_expr,
     get_adj_expr,
-=======
-    bi_allelic_site_inbreeding_expr,
->>>>>>> 8d840f18
 )
 from gnomad.utils.filtering import filter_low_conf_regions, filter_to_adj
 from gnomad.utils.reference_genome import get_reference_genome
