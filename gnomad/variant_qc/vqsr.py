"""
Script to run VQSR on an AS-annotated Sites VCF
Example input:
python3 ~/Documents/GitHub/gnomad_methods/gnomad/variant_qc/vqsr.py \\
    --input-vcf gs://gnomad-tmp/gnomad_v4.0_testing/annotations/exomes/gnomad.exomes.v4.0.info.AS.chr22.vcf.bgz \\
    --out-bucket gs://gnomad-marten/vqsr_20230921/results --out-vcf-name chr22tester \\
    --resources ~/Documents/GitHub/gnomad_methods/gnomad/variant_qc/vqsr_resources.json --billing-project marten-trial \\
    --transmitted-singletons gs://gnomad-tmp/gnomad_v4.0_testing/annotations/exomes/gnomad.exomes.v4.0.transmitted_singleton.raw.chr22.vcf.bgz \\
    --batch-suffix chr22testlarge --n-samples 700000
"""
import argparse
import json
import logging
from typing import Dict, List, Optional

import hail as hl
import hailtop.batch as hb
from hailtop.batch.job import Job

logger = logging.getLogger(__file__)
logging.basicConfig(format="%(levelname)s (%(name)s %(lineno)s): %(message)s")
logger.setLevel(logging.INFO)


def split_intervals(
    b: hb.Batch,
    utils: Dict,
    gcp_billing_project: str,
) -> Job:
    """
    Split genome into intervals to parallelize VQSR for large sample sizes
    :param b: Batch object to add jobs to
    :param utils: a dictionary containing resources (file paths and arguments) to be used to split genome
    :param gcp_billing_project: GCP billing project for requester-pays buckets
    :return: a Job object with a single output j.intervals of type ResourceGroup
    """
    j = b.new_job(f"""Make {utils['NUMBER_OF_GENOMICS_DB_INTERVALS']} intervals""")
    j.image(utils["GATK_IMAGE"])
    java_mem = 3
    j.memory("standard")  # ~ 4G/core ~ 4G
    j.storage("16G")
    j.declare_resource_group(
        intervals={
            f"interval_{idx}": f"{{root}}/{str(idx).zfill(4)}-scattered.interval_list"
            for idx in range(utils["NUMBER_OF_GENOMICS_DB_INTERVALS"])
        }
    )

    j.command(f"""set -e
    # Modes other than INTERVAL_SUBDIVISION will produce an unpredicted number
    # of intervals. But we have to expect exactly the NUMBER_OF_GENOMICS_DB_INTERVALS number of
    # output files because our workflow is not dynamic.
    gatk --java-options "-Xms{java_mem}g" SplitIntervals \\
      -L {utils['EVEN_INTERVALS']} \\
      --interval-padding 150 \\
      -O {j.intervals} \\
      -scatter {utils['NUMBER_OF_GENOMICS_DB_INTERVALS']} \\
      -R {utils['ref_fasta']} \\
      --gcs-project-for-requester-pays {gcp_billing_project} \\
      -mode INTERVAL_SUBDIVISION
      """)
    # Could save intervals to a bucket here to avoid rerunning the job
    return j


# SNPs
def snps_variant_recalibrator_create_model(
    b: hb.Batch,
    sites_only_vcf: str,
    utils: Dict,
    use_as_annotations: bool,
    gcp_billing_project: str,
    transmitted_singletons_resource_vcf: Optional[str] = None,
    sibling_singletons_resource_vcf: Optional[str] = None,
    out_bucket: str = None,
    is_small_callset: bool = False,
    is_large_callset: bool = False,
    max_gaussians: int = 6,
) -> Job:
    """
    First step of VQSR for SNPs: run VariantRecalibrator to subsample variants
    and produce a file of the VQSR model.
    To support cohorts with more than 10,000 WGS samples, the SNP recalibration process
    is broken down across genomic regions for parallel processing, and done in 3 steps:
    1. Run the recalibrator with the following additional arguments:
       --sample-every-Nth-variant <downsample_factor> --output-model <model_file>
    2. Apply the resulting model to each genomic interval with, running the recalibrator
       with the same base parameters, plus:
       --input-model <model-file> --output-tranches-for-scatter
    3. Collate the resulting per-interval tranches with GatherTranches
    The --max-gaussians parameter sets the expected number of clusters in modeling.
    If a dataset gives fewer distinct clusters, e.g. as can happen for smaller data,
    then the tool will tell you there is insufficient data with a No data found error
    message. In this case, try decrementing the --max-gaussians value.

    :param b: Batch object to add jobs to
    :param sites_only_vcf: sites only VCF file to be used to build the model
    :param utils: a dictionary containing resources (file paths and arguments) to be used to create the model
    :param use_as_annotations: If set, Allele-Specific variant recalibrator will be used
    :param gcp_billing_project: GCP billing project for requester-pays buckets
    :param transmitted_singletons_resource_vcf: Optional transmitted singletons VCF to be used in building the model
    :param sibling_singletons_resource_vcf: Optional sibling singletons VCF to be used in building the model
    :param out_bucket: full path to output bucket to write model and plots to
    :param is_small_callset: whether the dataset is small. Used to set number of CPUs for the job
    :param is_large_callset: whether the dataset is huge. Used to set number of CPUs for the job
    :param max_gaussians: maximum number of Gaussians for the positive model
    :return: a Job object with 2 outputs: j.model_file and j.snp_rscript_file.
    """
    j = b.new_job("VQSR: SNPsVariantRecalibratorCreateModel")
    j.image(utils["GATK_IMAGE"])
    j.memory("highmem")
    if is_small_callset:
        ncpu = 8  # ~ 8G/core ~ 64G
    else:
        ncpu = 16  # ~ 8G/core ~ 128G
    j.cpu(ncpu)
    java_mem = ncpu * 8 - 10
    j.storage("50G")

    downsample_factor = 75 # if is_large_callset else 10

    tranche_cmdl = " ".join(
        [f"-tranche {v}" for v in utils["SNP_RECALIBRATION_TRANCHE_VALUES"]]
    )
    an_cmdl = " ".join(
        [
            f"-an {v}"
            for v in (
                utils["SNP_RECALIBRATION_ANNOTATION_VALUES_AS"]
                if use_as_annotations
                else utils["SNP_RECALIBRATION_ANNOTATION_VALUES"]
            )
        ]
    )

    j.command(f"""set -euo pipefail
        gatk --java-options "-Xms{java_mem}g -XX:+UseParallelGC -XX:ParallelGCThreads={ncpu-2}" \\
          VariantRecalibrator \\
          -V {sites_only_vcf} \\
          -O {j.recalibration} \\
          -L {utils['UNPADDED_INTERVALS']} \\
          --tranches-file {j.tranches} \\
          --trust-all-polymorphic \\
          {tranche_cmdl} \\
          {an_cmdl} \\
          -mode SNP \\
          {"--use-allele-specific-annotations" if use_as_annotations else ""} \\
          --sample-every-Nth-variant {downsample_factor} \\
          --output-model {j.model_file} \\
          --max-gaussians {max_gaussians} \\
          --gcs-project-for-requester-pays {gcp_billing_project} \\
          -resource:hapmap,known=false,training=true,truth=true,prior=15 {utils['hapmap_resource_vcf']} \\
          -resource:omni,known=false,training=true,truth=true,prior=12 {utils['omni_resource_vcf']} \\
          -resource:1000G,known=false,training=true,truth=false,prior=10 {utils['one_thousand_genomes_resource_vcf']} \\
          -resource:dbsnp,known=true,training=false,truth=false,prior=7 {utils['dbsnp_resource_vcf']} \\
          {f'-resource:singletons,known=true,training=true,truth=true,prior=10 {transmitted_singletons_resource_vcf}' if transmitted_singletons_resource_vcf else ''} \\
          {f'-resource:singletons,known=true,training=true,truth=true,prior=10 {sibling_singletons_resource_vcf}' if sibling_singletons_resource_vcf else ''} \\
          --rscript-file {j.snp_rscript}
          ls $(dirname {j.snp_rscript})
          ln {j.snp_rscript}.pdf {j.snp_rscript_pdf}
          ln {j.tranches}.pdf {j.tranches_pdf}
          """)

    if out_bucket:
        b.write_output(
            j.snp_rscript, f"{out_bucket}model/SNPS/snps.features.build.RScript"
        )
        b.write_output(
            j.snp_rscript_pdf, f"{out_bucket}model/SNPS/snps.features.build.pdf"
        )
        b.write_output(
            j.tranches_pdf, f"{out_bucket}model/SNPS/snps.tranches.build.pdf"
        )
        b.write_output(j.model_file, f"{out_bucket}model/SNPS/snps.model.report")

    return j


def snps_variant_recalibrator(
    b: hb.Batch,
    sites_only_vcf: str,
    utils: Dict,
    out_bucket: str,
    use_as_annotations: bool,
    gcp_billing_project,
    interval: Optional[hb.ResourceGroup] = None,
    tranche_idx: Optional[int] = None,
    model_file: Optional[hb.ResourceFile] = None,
    transmitted_singletons_resource_vcf: Optional[str] = None,
    sibling_singletons_resource_vcf: Optional[str] = None,
    max_gaussians: int = 4,
) -> Job:
    """
    Second step of VQSR for SNPs: run VariantRecalibrator scattered to apply
    the VQSR model file to each genomic interval.
    To support cohorts with more than 10,000 WGS samples, the SNP recalibration process
    is broken down across genomic regions for parallel processing, and done in 3 steps:
    1. Run the recalibrator with the following additional arguments:
       --sample-every-Nth-variant <downsample_factor> --output-model <model_file>
    2. Apply the resulting model to each genomic interval with, running the recalibrator
       with the same base parameters, plus:
       --input-model <model-file> --output-tranches-for-scatter
    3. Collate the resulting per-interval tranches with GatherTranches
    The --max-gaussians parameter sets the expected number of clusters in modeling.
    If a dataset gives fewer distinct clusters, e.g. as can happen for smaller data,
    then the tool will tell you there is insufficient data with a No data found error
    message. In this case, try decrementing the --max-gaussians value.

    :param b: Batch object to add jobs to
    :param sites_only_vcf: sites only VCF file to be used to build the model
    :param model_file: model file to be applied
    :param utils: a dictionary containing resources (file paths and arguments)
    :param out_bucket: full path to output bucket to write model and plots to
    :param tranche_idx: index for the tranches file
    :param use_as_annotations: If set, Allele-Specific variant recalibrator will be used
    :param transmitted_singletons_resource_vcf: Optional transmitted singletons VCF to include in VariantRecalibrator
    :param sibling_singletons_resource_vcf: Optional sibling singletons VCF to include in VariantRecalibrator
    :param interval: genomic interval to apply the model to
    :param max_gaussians: maximum number of Gaussians for the positive model
    :return: a Job object with 2 outputs: j.recalibration (ResourceGroup) and j.tranches
    """
    j = b.new_job("VQSR: SNPsVariantRecalibratorScattered")

    j.image(utils["GATK_IMAGE"])
    mem_gb = 64  # ~ twice the sum of all input resources and input VCF sizes
    j.memory(f"{mem_gb}G")
    j.cpu(4)
    j.storage("20G")

    j.declare_resource_group(
        recalibration={"index": "{root}.idx", "base": "{root}"},
        tranches={"base": "{root}"},
    )

    tranche_cmdl = " ".join(
        [f"-tranche {v}" for v in utils["SNP_RECALIBRATION_TRANCHE_VALUES"]]
    )
    an_cmdl = " ".join(
        [
            f"-an {v}"
            for v in (
                utils["SNP_RECALIBRATION_ANNOTATION_VALUES_AS"]
                if use_as_annotations
                else utils["SNP_RECALIBRATION_ANNOTATION_VALUES"]
            )
        ]
    )

    cmd = f"""set -euo pipefail
        gatk --java-options "-Xms{mem_gb-1}g -XX:+UseParallelGC -XX:ParallelGCThreads=3" \\
          VariantRecalibrator \\
          --gcs-project-for-requester-pays {gcp_billing_project} \\
          -V {sites_only_vcf} \\
          -O {j.recalibration} \\
          --tranches-file {j.tranches} \\
          --trust-all-polymorphic \\
          {tranche_cmdl} \\
          {an_cmdl} \\
          -mode SNP \\
          --max-gaussians {max_gaussians} \\
          -resource:hapmap,known=false,training=true,truth=true,prior=15 {utils['hapmap_resource_vcf']} \\
          -resource:omni,known=false,training=true,truth=true,prior=12 {utils['omni_resource_vcf']} \\
          -resource:1000G,known=false,training=true,truth=false,prior=10 {utils['one_thousand_genomes_resource_vcf']} \\
          -resource:dbsnp,known=true,training=false,truth=false,prior=7 {utils['dbsnp_resource_vcf']} \\
        """

    if interval:
        cmd += f" -L {interval}"
    if use_as_annotations:
        cmd += " --use-allele-specific-annotations"
    if model_file:
        cmd += f" --input-model {model_file} --output-tranches-for-scatter"
    if transmitted_singletons_resource_vcf:
        cmd += (
            " -resource:singletons,known=true,training=true,truth=true,prior=10"
            f" {transmitted_singletons_resource_vcf}"
        )
    if sibling_singletons_resource_vcf:
        cmd += (
            " -resource:singletons,known=true,training=true,truth=true,prior=10"
            f" {sibling_singletons_resource_vcf}"
        )

    j.command(cmd)

    if out_bucket:
        if tranche_idx is not None:
            b.write_output(
                j.tranches["base"],
                f"{out_bucket}recalibration/SNPS/snps.{tranche_idx}.tranches",
            )
        else:
            b.write_output(
                j.tranches["base"], f"{out_bucket}recalibration/SNPS/snps.tranches"
            )

    return j


# INDELs
def indels_variant_recalibrator_create_model(
    b: hb.Batch,
    sites_only_vcf: str,
    utils: Dict,
    use_as_annotations: bool,
    gcp_billing_project: str,
    transmitted_singletons_resource_vcf: str = None,
    sibling_singletons_resource_vcf: str = None,
    out_bucket: str = None,
    is_small_callset: bool = False,
    max_gaussians: int = 4,
) -> Job:
    """
    First step of VQSR for INDELs: run VariantRecalibrator to subsample variants
    and produce a file of the VQSR model.
    To support cohorts with more than 10,000 WGS samples, the INDEL recalibration process
    is broken down across genomic regions for parallel processing, and done in 3 steps:
    1. Run the recalibrator with the following additional arguments:
       --sample-every-Nth-variant <downsample_factor> --output-model <model_file>
    2. Apply the resulting model to each genomic interval with, running the recalibrator
       with the same base parameters, plus:
       --input-model <model-file> --output-tranches-for-scatter
    3. Collate the resulting per-interval tranches with GatherTranches
    The --max-gaussians parameter sets the expected number of clusters in modeling.
    If a dataset gives fewer distinct clusters, e.g. as can happen for smaller data,
    then the tool will tell you there is insufficient data with a No data found error
    message. In this case, try decrementing the --max-gaussians value

    :param b: Batch object to add jobs to
    :param sites_only_vcf: sites only VCF file to be used to build the model
    :param utils: a dictionary containing resources (file paths and arguments)
    :param use_as_annotations: If set, Allele-Specific variant recalibrator will be used
    :param gcp_billing_project: GCP billing project for requester-pays buckets
    :param transmitted_singletons_resource_vcf: Optional transmitted singletons VCF to be used in building the model
    :param sibling_singletons_resource_vcf: Optional sibling singletons VCF to be used in building the model
    :param out_bucket: full path to output bucket to write model and plots to
    :param is_small_callset: whether the dataset is small. Used to set number of CPUs for the job
    :param max_gaussians: maximum number of Gaussians for the positive model
    :return: a Job object with 2 outputs: j.model_file and j.indel_rscript_file.
    The latter is useful to produce the optional tranche plot.
    """
    j = b.new_job("VQSR: INDELsVariantRecalibratorCreateModel")
    j.image(utils["GATK_IMAGE"])
    j.memory("highmem")
    if is_small_callset:
        ncpu = 8  # ~ 8G/core ~ 64G
    else:
        ncpu = 16  # ~ 8G/core ~ 128G
    j.cpu(ncpu)
    java_mem = ncpu * 8 - 10
    j.storage("50G")

    downsample_factor = 75 if not is_small_callset else 10

    tranche_cmdl = " ".join(
        [f"-tranche {v}" for v in utils["INDEL_RECALIBRATION_TRANCHE_VALUES"]]
    )
    an_cmdl = " ".join(
        [
            f"-an {v}"
            for v in (
                utils["INDEL_RECALIBRATION_ANNOTATION_VALUES_AS"]
                if use_as_annotations
                else utils["INDEL_RECALIBRATION_ANNOTATION_VALUES"]
            )
        ]
    )

    j.command(f"""set -euo pipefail
        gatk --java-options "-Xms{java_mem}g -XX:+UseParallelGC -XX:ParallelGCThreads={ncpu-2}" \\
          VariantRecalibrator \\
          --gcs-project-for-requester-pays {gcp_billing_project} \\
          -V {sites_only_vcf} \\
          -O {j.recalibration} \\
          -L {utils['UNPADDED_INTERVALS']} \\
          --tranches-file {j.tranches} \\
          --trust-all-polymorphic \\
          {tranche_cmdl} \\
          {an_cmdl} \\
          -mode INDEL \\
          {"--use-allele-specific-annotations" if use_as_annotations else ""} \\
          --sample-every-Nth-variant {downsample_factor} \\
          --output-model {j.model_file} \\
          --max-gaussians {max_gaussians} \\
          -resource:mills,known=false,training=true,truth=true,prior=12 {utils['mills_resource_vcf']} \\
          -resource:axiomPoly,known=false,training=true,truth=false,prior=10 {utils['axiom_poly_resource_vcf']} \\
          -resource:dbsnp,known=true,training=false,truth=false,prior=2 {utils['dbsnp_resource_vcf']} \\
          {f'-resource:singletons,known=true,training=true,truth=true,prior=10 {transmitted_singletons_resource_vcf}' if transmitted_singletons_resource_vcf else ''} \\
          {f'-resource:singletons,known=true,training=true,truth=true,prior=10 {sibling_singletons_resource_vcf}' if sibling_singletons_resource_vcf else ''} \\
          --rscript-file {j.indel_rscript}
          ls $(dirname {j.indel_rscript})
          ln {j.indel_rscript}.pdf {j.indel_rscript_pdf}
        """)

    if out_bucket:
        b.write_output(
            j.indel_rscript, f"{out_bucket}model/INDELS/indels.features.build.RScript"
        )
        b.write_output(
            j.indel_rscript_pdf, f"{out_bucket}model/INDELS/indels.features.build.pdf"
        )
        b.write_output(j.model_file, f"{out_bucket}model/INDELS/indels.model.report")

    return j


def indels_variant_recalibrator(
    b: hb.Batch,
    sites_only_vcf: str,
    utils: Dict,
    out_bucket: str,
    use_as_annotations: bool,
    gcp_billing_project: str,
    interval: Optional[hb.ResourceGroup] = None,
    tranche_idx: Optional[int] = None,
    model_file: Optional[hb.ResourceFile] = None,
    transmitted_singletons_resource_vcf: Optional[str] = None,
    sibling_singletons_resource_vcf: Optional[str] = None,
    max_gaussians: int = 4,
) -> Job:
    """
    Second step of VQSR for INDELs: run VariantRecalibrator scattered to apply
    the VQSR model file to each genomic interval.
    To support cohorts with more than 10,000 WGS samples, the SNP recalibration process
    is broken down across genomic regions for parallel processing, and done in 3 steps:
    1. Run the recalibrator with the following additional arguments:
       --sample-every-Nth-variant <downsample_factor> --output-model <model_file>
    2. Apply the resulting model to each genomic interval with, running the recalibrator
       with the same base parameters, plus:
       --input-model <model-file> --output-tranches-for-scatter
    3. Collate the resulting per-interval tranches with GatherTranches
    The --max-gaussians parameter sets the expected number of clusters in modeling.
    If a dataset gives fewer distinct clusters, e.g. as can happen for smaller data,
    then the tool will tell you there is insufficient data with a No data found error
    message. In this case, try decrementing the --max-gaussians value.

    :param b: Batch object to add jobs to
    :param sites_only_vcf: sites only VCF file to be used to build the model
    :param model_file: model file to be applied
    :param utils: a dictionary containing resources (file paths and arguments)
    :param out_bucket: full path to output bucket to write model and plots to
    :param tranche_idx: index for the tranches file
    :param use_as_annotations: If set, Allele-Specific variant recalibrator will be used
    :param gcp_billing_project: GCP billing project for requester-pays buckets
    :param transmitted_singletons_resource_vcf: Optional transmitted singletons VCF to include in VariantRecalibrator
    :param sibling_singletons_resource_vcf: Optional sibling singletons VCF to include in VariantRecalibrator
    :param interval: genomic interval to apply the model to
    :param max_gaussians: maximum number of Gaussians for the positive model
    :return: a Job object with 2 outputs: j.recalibration (ResourceGroup) and j.tranches
    """
    j = b.new_job("VQSR: INDELsVariantRecalibratorScattered")

    j.image(utils["GATK_IMAGE"])
    mem_gb = 64  # ~ twice the sum of all input resources and input VCF sizes
    j.memory(f"{mem_gb}G")
    j.cpu(4)
    j.storage("20G")

    j.declare_resource_group(
        recalibration={"index": "{root}.idx", "base": "{root}"},
        tranches={"base": "{root}"},
    )

    tranche_cmdl = " ".join(
        [f"-tranche {v}" for v in utils["INDEL_RECALIBRATION_TRANCHE_VALUES"]]
    )
    an_cmdl = " ".join(
        [
            f"-an {v}"
            for v in (
                utils["INDEL_RECALIBRATION_ANNOTATION_VALUES_AS"]
                if use_as_annotations
                else utils["INDEL_RECALIBRATION_TRANCHE_VALUES"]
            )
        ]
    )

    cmd = f"""set -euo pipefail
        gatk --java-options "-Xms{mem_gb-1}g -XX:+UseParallelGC -XX:ParallelGCThreads=3" \\
          VariantRecalibrator \\
          --gcs-project-for-requester-pays {gcp_billing_project} \\
          -V {sites_only_vcf} \\
          -O {j.recalibration} \\
          --tranches-file {j.tranches} \\
          --trust-all-polymorphic \\
          {tranche_cmdl} \\
          {an_cmdl} \\
          -mode INDEL \\
          --max-gaussians {max_gaussians} \\
          -resource:mills,known=false,training=true,truth=true,prior=12 {utils['mills_resource_vcf']} \\
          -resource:axiomPoly,known=false,training=true,truth=false,prior=10 {utils['axiom_poly_resource_vcf']} \\
          -resource:dbsnp,known=true,training=false,truth=false,prior=2 {utils['dbsnp_resource_vcf']} \\
        """

    if interval:
        cmd += f" -L {interval}"
    if use_as_annotations:
        cmd += " --use-allele-specific-annotations"
    if model_file:
        cmd += f" --input-model {model_file} --output-tranches-for-scatter"
    if transmitted_singletons_resource_vcf:
        cmd += (
            " -resource:singletons,known=true,training=true,truth=true,prior=10"
            f" {transmitted_singletons_resource_vcf}"
        )
    if sibling_singletons_resource_vcf:
        cmd += (
            " -resource:singletons,known=true,training=true,truth=true,prior=10"
            f" {sibling_singletons_resource_vcf}"
        )

    j.command(cmd)

    if out_bucket:
        if tranche_idx is not None:
            b.write_output(
                j.tranches["base"],
                f"{out_bucket}recalibration/INDELS/indels.{tranche_idx}.tranches",
            )
        else:
            b.write_output(
                j.tranches["base"], f"{out_bucket}recalibration/INDELS/indels.tranches"
            )
    return j


# other
def gather_tranches(
    b: hb.Batch,
    tranches: List[hb.ResourceFile],
    mode: str,
    disk_size: int,
    gcp_billing_project: str,
) -> Job:
    """
    Third step of VQSR for SNPs: run GatherTranches to gather scattered per-interval
    tranches outputs.
    To support cohorts with more than 10,000 WGS samples, the SNP recalibration process
    is broken down across genomic regions for parallel processing, and done in 3 steps:
    1. Run the recalibrator with the following additional arguments:
       --sample-every-Nth-variant <downsample_factor> --output-model <model_file>
    2. Apply the resulting model to each genomic interval with, running the recalibrator
       with the same base parameters, plus:
       --input-model <model-file> --output-tranches-for-scatter
    3. Collate the resulting per-interval tranches with GatherTranches
    Returns: a Job object with one output j.out_tranches.

    :param b: Batch object to add jobs to
    :param tranches: index for the tranches file
    :param mode: Recalibration mode to employ, either SNP or INDEL
    :param disk_size: disk size to be used for the job
    :return: a Job object with one output j.out_tranches
    """
    j = b.new_job(f"VQSR: {mode}GatherTranches")
    j.image(
        "us.gcr.io/broad-dsde-methods/gatk-for-ccdg@sha256:9e9f105ecf3534fbda91a4f2c2816ec3edf775882917813337a8d6e18092c959"
    )
    j.memory("8G")
    j.cpu(2)
    j.storage(f"{disk_size}G")

    inputs_cmdl = " ".join([f"--input {t}" for t in tranches])
    j.command(f"""set -euo pipefail
        gatk --java-options "-Xms6g" \\
          GatherTranches \\
          --gcs-project-for-requester-pays {gcp_billing_project} \\
          --mode {mode} \\
          {inputs_cmdl} \\
          --output {j.out_tranches}""")

    return j


def apply_recalibration(
    b: hb.Batch,
    input_vcf: str,
    out_vcf_name: str,
    indels_recalibration: hb.ResourceGroup,
    indels_tranches: hb.ResourceFile,
    snps_recalibration: hb.ResourceGroup,
    snps_tranches: hb.ResourceFile,
    utils: Dict,
    disk_size: int,
    use_as_annotations: bool,
    gcp_billing_project: str,
    scatter: Optional[int] = None,
    interval: Optional[hb.ResourceGroup] = None,
    out_bucket: Optional[str] = None,
) -> Job:
    """
    Apply a score cutoff to filter variants based on a recalibration table.
    Runs ApplyVQSR twice to apply first indel, then SNP recalibrations.
    Targets indel_filter_level and snp_filter_level sensitivities. The tool matches
    them internally to a VQSLOD score cutoff based on the model's estimated sensitivity
    to a set of true variants.
    The filter determination is not just a pass/fail process. The tool evaluates for
    each variant which "tranche", or slice of the dataset, it falls into in terms of
    sensitivity to the truthset. Variants in tranches that fall below the specified
    truth sensitivity filter level have their FILTER field annotated with the
    corresponding tranche level. This results in a callset that is filtered to the
    desired level but retains the information necessary to increase sensitivity
    if needed.

    :param b: Batch object to add jobs to
    :param input_vcf: sites only VCF file to be used
    :param out_vcf_name: output vcf filename
    :param indels_recalibration: input recal file (ResourceGroup) for INDELs
    :param indels_tranches: input tranches file (ResourceFile) for INDELs
    :param snps_recalibration: input recal file (ResourceGroup) for SNPs
    :param snps_tranches: input tranches file (ResourceFile) for SNPs
    :param utils: a dictionary containing resources (file paths and arguments)
    :param disk_size: disk size to be used for the job
    :param use_as_annotations: If set, Allele-Specific variant recalibrator will be used
    :param scatter: scatter index to be used in output VCF filename if running in scattered mode
    :param interval: genomic interval to apply the model to
    :param out_bucket: full path to output bucket to write output(s) to
    :return: a Job object with one ResourceGroup output j.output_vcf, corresponding
    to a VCF with tranche annotated in the FILTER field
    """
    if scatter is not None:
        filename = f"{out_vcf_name}_vqsr_recalibrated_{scatter}"
        outpath = f"{out_bucket}apply_recalibration/scatter/"
    else:
        filename = f"{out_vcf_name}_vqsr_recalibrated"
        outpath = out_bucket

    j = b.new_job("VQSR: ApplyRecalibration")
    # couldn't find a public image with both gatk and bcftools installed
    j.image("docker.io/lindonkambule/vqsr_gatk_bcftools_img:latest")
    j.memory("8G")
    j.storage(f"{disk_size}G")
    j.declare_resource_group(
        output_vcf={"vcf.gz": "{root}.vcf.gz", "vcf.gz.tbi": "{root}.vcf.gz.tbi"},
        # output_vcf2={"vcf.gz": "{root}_2.vcf.gz", "vcf.gz.tbi": "{root}_2.vcf.gz.tbi"},
        intermediate_vcf={"vcf.gz": "{root}.vcf.gz", "vcf.gz.tbi": "{root}.vcf.gz.tbi"},
    )

    j.command(f"""set -euo pipefail
        gatk --java-options "-Xms5g" \\
          ApplyVQSR \\
          -O tmp.indel.recalibrated.vcf \\
          -V {input_vcf} \\
          --gcs-project-for-requester-pays {gcp_billing_project} \\
          --recal-file {indels_recalibration} \\
          --tranches-file {indels_tranches} \\
          --truth-sensitivity-filter-level {utils['INDEL_HARD_FILTER_LEVEL']} \\
          --create-output-variant-index true \\
          {f'-L {interval} ' if interval else ''} \\
          {'--use-allele-specific-annotations ' if use_as_annotations else ''} \\
          -mode INDEL

        gatk --java-options "-Xms5g" \\
          ApplyVQSR \\
          -O {j.output_vcf['vcf.gz']} \\
          -V tmp.indel.recalibrated.vcf \\
          --gcs-project-for-requester-pays {gcp_billing_project} \\
          --recal-file {snps_recalibration} \\
          --tranches-file {snps_tranches} \\
          --truth-sensitivity-filter-level {utils['SNP_HARD_FILTER_LEVEL']} \\
          --create-output-variant-index true \\
          {f'-L {interval} ' if interval else ''} \\
          {'--use-allele-specific-annotations ' if use_as_annotations else ''} \\
          -mode SNP""")

    # An INDEL at the beginning of a chunk will overlap with the previous chunk and will cause issues when trying to
<<<<<<< HEAD
    # merge. This makes sure the INDEL is ONLY in ONE of two consecutive
    # chunks (not both)
=======
    # merge. This makes sure the INDEL is ONLY in ONE of two consecutive chunks (not both)

    # Check for overlaps - via Lindo's code 
    j.command(f"""bcftools query -f '%CHROM\n {j.output_vcf['vcf.gz']} | cut -f1 | uniq -c' """)

>>>>>>> c94c6713
    if interval:
        j.command(
            f"""bcftools query -f '%CHROM\n' {j.output_vcf['vcf.gz']} | cut -f1 | uniq -c """
        )
        j.command(f"""
            interval=$(cat {interval} | tail -n1 | awk '{{print $1":"$2"-"$3}}')
            echo $interval
        """)
        # overwrite VCF with overlap issue addressed
        # j.command(f"""
        #    interval=$(cat {interval} | tail -n1 | awk '{{print $1":"$2"-"$3}}')
        #    bcftools view -t $interval {j.output_vcf['vcf.gz']} --output-file {j.output_vcf2['vcf.gz']} --output-type z
        #    tabix  {j.output_vcf2['vcf.gz']}
        # """)
        # overwrite VCF with overlap issue addressed
    #    j.command(f"""
    #            interval=$(cat {interval} | tail -n1 | awk '{{print $1":"$2"-"$3}}')
    #            bcftools view -t $interval {j.output_vcf['vcf.gz']} --output-file {j.output_vcf['vcf.gz']} --output-type z
    #            tabix -f {j.output_vcf['vcf.gz']}
    #            df -h; pwd; du -sh $(dirname {j.output_vcf['vcf.gz']})
    #        """)

    if out_bucket:
        b.write_output(j.output_vcf, f"{outpath}{filename}")
        # b.write_output(j.output_vcf2, f"{outpath}{filename}_2")

    return j


def gather_vcfs(
    b: hb.Batch,
    input_vcfs: List[hb.ResourceGroup],
    out_vcf_name: str,
    utils: Dict,
    disk_size: int,
    gcp_billing_project: str,
    out_bucket: str = None,
) -> Job:
    """
    Combines recalibrated VCFs into a single VCF.
    Saves the output VCF to a bucket `out_bucket`

    :param b: Batch object to add jobs to
    :param input_vcfs: list of VCFs to be gathered
    :param out_vcf_name: output vcf filename
    :param utils: a dictionary containing paths to resource files to be used to split genome
    :param disk_size: disk size to be used for the job
    :param out_bucket: full path to output bucket to write the gathered VCF to
    :return: a Job object with one ResourceGroup output j.output_vcf
    """
    filename = f"{out_vcf_name}_vqsr_recalibrated"
    j = b.new_job("VQSR: FinalGatherVcf")
    j.image(utils["GATK_IMAGE"])
    j.memory(f"16G")
    j.storage(f"{disk_size}G")

    j.declare_resource_group(
        output_vcf={"vcf.gz": "{root}.vcf.gz", "vcf.gz.tbi": "{root}.vcf.gz.tbi"}
    )

    input_cmdl = " ".join([f'--input {v["vcf.gz"]}' for v in input_vcfs])
    j.command(f"""set -euo pipefail
        # --ignore-safety-checks makes a big performance difference so we include it in our invocation.
        # This argument disables expensive checks that the file headers contain the same set of
        # genotyped samples and that files are in order by position of first record.
        cd /io
        mkdir tmp/
        gatk --java-options "-Xms6g -Djava.io.tmpdir=`pwd`/tmp" \\
          GatherVcfsCloud \\
          --gcs-project-for-requester-pays {gcp_billing_project} \\
          --ignore-safety-checks \\
          --gather-type BLOCK \\
          {input_cmdl} \\
          --output {j.output_vcf['vcf.gz']} \\
          --tmp-dir `pwd`/tmp

        tabix {j.output_vcf['vcf.gz']}""")
    if out_bucket:
        b.write_output(j.output_vcf, f"{out_bucket}{filename}")
    return j


def make_vqsr_jobs(
    b: hb.Batch,
    sites_only_vcf: str,
    is_small_callset: bool,
    is_large_callset: bool,
    output_vcf_name: str,
    utils: Dict,
    out_bucket: str,
    intervals: Dict,
    use_as_annotations: bool,
    gcp_billing_project: str,
    transmitted_singletons: Optional[str] = None,
    sibling_singletons: Optional[str] = None,
):
    """
    Add jobs that perform the allele-specific VQSR variant QC
    :param b: Batch object to add jobs to
    :param sites_only_vcf: path to a sites only VCF created using gnomAD default_compute_info()
    :param is_small_callset: for small callsets, we gather the VCF shards and collect
        QC metrics directly. For anything larger, we need to keep the VCF sharded and
        gather metrics collected from them
    :param is_large_callset: For huge callsets, we allocate more memory for the SNPs
        Create Model step
    :param output_vcf_name: name, without extension, to use for the output VCF file(s)
    :param utils: a dictionary containing resource files and parameters to be used in VQSR
    :param out_bucket: path to write, plots, evaluation results, and recalibrated VCF to
    :param intervals: ResourceGroup object with intervals to scatter
    :param use_as_annotations: use allele-specific annotation for VQSR
    :param gcp_billing_project: GCP billing project for requester-pays buckets
    :param transmitted_singletons: full path to transmitted singletons VCF file and its index
    :param sibling_singletons: full path to sibling singletons VCF file and its index
    :return: a final Job, and a path to the VCF with VQSR annotations
    """
    # To fit only a sites-only VCF
    if is_small_callset:
        small_disk = 50
    elif not is_large_callset:
        small_disk = 100
    else:
        small_disk = 200

    if is_small_callset:
        huge_disk = 200
    elif not is_large_callset:
        huge_disk = 500
    else:
        huge_disk = 2000

    snp_max_gaussians = 6
    indel_max_gaussians = 4

    # Iif it is a large callset, run in scatter mode 
    if is_large_callset:
        # 1. Run SNP recalibrator in a scattered mode
        # file exists:
        if hl.hadoop_exists(f"{out_bucket}model/SNPS/snps.model.report"):
            print(
                "Found existing model for SNPs:"
                f" {out_bucket}model/SNPS/snps.model.report"
            )
            snps_model_file = b.read_input(f"{out_bucket}model/SNPS/snps.model.report")
        else:
            snps_model_file = snps_variant_recalibrator_create_model(
                b=b,
                sites_only_vcf=sites_only_vcf,
                transmitted_singletons_resource_vcf=transmitted_singletons,
                sibling_singletons_resource_vcf=sibling_singletons,
                utils=utils,
                use_as_annotations=use_as_annotations,
                gcp_billing_project=gcp_billing_project,
                out_bucket=out_bucket,
                is_small_callset=is_small_callset,
                is_large_callset=is_large_callset,
                max_gaussians=snp_max_gaussians,
            ).model_file

        snps_recalibrator_jobs = [
            snps_variant_recalibrator(
                b=b,
                sites_only_vcf=sites_only_vcf,
                utils=utils,
                out_bucket=out_bucket,
                use_as_annotations=use_as_annotations,
                gcp_billing_project=gcp_billing_project,
                interval=intervals[f"interval_{idx}"],
                tranche_idx=idx,
                model_file=snps_model_file,
                transmitted_singletons_resource_vcf=transmitted_singletons,
                sibling_singletons_resource_vcf=sibling_singletons,
                max_gaussians=snp_max_gaussians,
            )
            for idx in range(utils["NUMBER_OF_GENOMICS_DB_INTERVALS"])
        ]

        snps_recalibrations = [j.recalibration for j in snps_recalibrator_jobs]
        snps_tranches = [j.tranches for j in snps_recalibrator_jobs]
        snps_gathered_tranches = gather_tranches(
            b=b,
            tranches=snps_tranches,
            mode="SNP",
            disk_size=small_disk,
            gcp_billing_project=gcp_billing_project,
        ).out_tranches

        # 2. Run INDEL recalibrator in a scattered mode
        if hl.hadoop_exists(f"{out_bucket}model/INDELS/indels.model.report"):
            print(
                "Found existing model for INDELs:"
                f" {out_bucket}model/INDELS/indels.model.report"
            )
            indels_model_file = b.read_input(
                f"{out_bucket}model/INDELS/indels.model.report"
            )
        else:
            indels_model_file = indels_variant_recalibrator_create_model(
                b=b,
                sites_only_vcf=sites_only_vcf,
                transmitted_singletons_resource_vcf=transmitted_singletons,
                sibling_singletons_resource_vcf=sibling_singletons,
                utils=utils,
                use_as_annotations=use_as_annotations,
                gcp_billing_project=gcp_billing_project,
                out_bucket=out_bucket,
                is_small_callset=is_small_callset,
                max_gaussians=indel_max_gaussians,
            ).model_file

        indels_recalibrator_jobs = [
            indels_variant_recalibrator(
                b=b,
                sites_only_vcf=sites_only_vcf,
                utils=utils,
                out_bucket=out_bucket,
                use_as_annotations=use_as_annotations,
                gcp_billing_project=gcp_billing_project,
                interval=intervals[f"interval_{idx}"],
                tranche_idx=idx,
                model_file=indels_model_file,
                transmitted_singletons_resource_vcf=transmitted_singletons,
                sibling_singletons_resource_vcf=sibling_singletons,
                max_gaussians=indel_max_gaussians,
            )
            for idx in range(utils["NUMBER_OF_GENOMICS_DB_INTERVALS"])
        ]

        indels_recalibrations = [j.recalibration for j in indels_recalibrator_jobs]
        indels_tranches = [j.tranches for j in indels_recalibrator_jobs]
        indels_gathered_tranches = gather_tranches(
            b=b,
            tranches=indels_tranches,
            mode="INDEL",
            disk_size=small_disk,
            gcp_billing_project=gcp_billing_project,
        ).out_tranches

        # 3. Apply recalibration
        # Doesn't require too much storage in scatter mode (<500MB on gnomad VCF
        # for each scatter), use small_disk
        scattered_vcfs = [
            apply_recalibration(
                b=b,
                input_vcf=sites_only_vcf,
                out_vcf_name=output_vcf_name,
                indels_recalibration=indels_recalibrations[idx],
                indels_tranches=indels_gathered_tranches,
                snps_recalibration=snps_recalibrations[idx],
                snps_tranches=snps_gathered_tranches,
                utils=utils,
                disk_size=small_disk,
                use_as_annotations=use_as_annotations,
                gcp_billing_project=gcp_billing_project,
                scatter=idx,
                interval=intervals[f"interval_{idx}"],
                out_bucket=out_bucket,
            ).output_vcf
            for idx in range(utils["NUMBER_OF_GENOMICS_DB_INTERVALS"])
        ]

        # 4. Gather VCFs
        gathered_vcf_job = gather_vcfs(
            b=b,
            input_vcfs=scattered_vcfs,
            out_vcf_name=output_vcf_name,
            utils=utils,
            disk_size=huge_disk,
            out_bucket=out_bucket,
            gcp_billing_project=gcp_billing_project,
        )

    else:
        snps_recalibrator_job = snps_variant_recalibrator(
            b=b,
            sites_only_vcf=sites_only_vcf,
            utils=utils,
            out_bucket=out_bucket,
            use_as_annotations=use_as_annotations,
            gcp_billing_project=gcp_billing_project,
            transmitted_singletons_resource_vcf=transmitted_singletons,
            sibling_singletons_resource_vcf=sibling_singletons,
            max_gaussians=snp_max_gaussians,
        )
        snps_recalibration = snps_recalibrator_job.recalibration
        snps_tranches = snps_recalibrator_job.tranches

        indels_variant_recalibrator_job = indels_variant_recalibrator(
            b=b,
            sites_only_vcf=sites_only_vcf,
            transmitted_singletons_resource_vcf=transmitted_singletons,
            sibling_singletons_resource_vcf=sibling_singletons,
            utils=utils,
            out_bucket=out_bucket,
            use_as_annotations=use_as_annotations,
            gcp_billing_project=gcp_billing_project,
            max_gaussians=indel_max_gaussians,
        )
        indels_recalibration = indels_variant_recalibrator_job.recalibration
        indels_tranches = indels_variant_recalibrator_job.tranches

        recalibrated_gathered_vcf_job = apply_recalibration(
            b=b,
            input_vcf=sites_only_vcf,
            out_vcf_name=output_vcf_name,
            indels_recalibration=indels_recalibration,
            indels_tranches=indels_tranches,
            snps_recalibration=snps_recalibration,
            snps_tranches=snps_tranches,
            utils=utils,
            disk_size=huge_disk,
            use_as_annotations=use_as_annotations,
            gcp_billing_project=gcp_billing_project,
            out_bucket=out_bucket,
        )

    # return recalibrated_gathered_vcf_job


# VQSR workflow including scatter step
def vqsr_workflow(
    sites_only_vcf: str,
    output_vcf_filename: str,
    transmitted_singletons: str,
    sibling_singletons: str,
    resources: str,
    out_bucket: str,
    batch_billing_project: str,
    gcp_billing_project: str,
    run_mode: str,
    batch_suffix: str,
    use_as_annotations: bool = True,
):
    """
    Wraps all the functions into a workflow
    :param sites_only_vcf: path to a sites only VCF created using gnomAD default_compute_info()
    :param output_vcf_filename: name, without extension, to use for the output VCF file(s)
    :param transmitted_singletons: full path to transmitted singletons VCF file and its index
    :param sibling_singletons: full path to sibling singletons VCF file and its index
    :param resources: json file (vqsr_resources.json) with paths to the resource files and parameters to be used in VQSR
    :param out_bucket: path to write, plots, evaluation results, and recalibrated VCF to
    :param batch_billing_project: Batch billing project to be used for the workflow
    :param gcp_billing_project: GCP billing project for requester-pays buckets
    :param use_as_annotations: use allele-specific annotation for VQSR

    :return:
    """
    hl.init(
        backend="batch",
        tmp_dir="gs://gnomad-tmp-4day/",
        gcs_requester_pays_configuration=gcp_billing_project,
        regions=["us-central1"],
    )

    tmp_vqsr_bucket = f"{out_bucket}/vqsr/"

    backend = hb.ServiceBackend(
        billing_project=batch_billing_project,
        remote_tmpdir=tmp_vqsr_bucket,
    )

    with open(resources, "r") as f:
        utils = json.load(f)

    logger.info(
        f"Starting hail Batch with the project {batch_billing_project}, "
        f"bucket {tmp_vqsr_bucket}"
    )

    b = hb.Batch(
        f"VQSR pipeline{batch_suffix}",
        backend=backend,
    )

    intervals_j = split_intervals(
        b=b, utils=utils, gcp_billing_project=gcp_billing_project
    )

    is_small_callset = False
    is_large_callset = False
    if run_mode == "small":
        is_small_callset = True
    elif run_mode == "large":
        is_large_callset = True

    make_vqsr_jobs(
        b=b,
        sites_only_vcf=sites_only_vcf,
        is_small_callset=is_small_callset,
        is_large_callset=is_large_callset,
        output_vcf_name=output_vcf_filename,
        utils=utils,
        out_bucket=tmp_vqsr_bucket,
        intervals=intervals_j.intervals,
        use_as_annotations=use_as_annotations,
        gcp_billing_project=gcp_billing_project,
        transmitted_singletons=transmitted_singletons,
        sibling_singletons=sibling_singletons,
    )

    b.run()


def main():
    parser = argparse.ArgumentParser()
    parser.add_argument(
        "--input-vcf",
        type=str,
        required=True,
        help="Input sites VCF containing AS annotations.",
    )
    parser.add_argument(
        "--out-bucket", type=str, required=True, help="Bucket to store VQSR outputs in."
    )
    parser.add_argument(
        "--out-vcf-name",
        type=str,
        required=True,
        help="Required prefix for VQSR outputs.",
    )
    parser.add_argument(
        "--resources",
        type=str,
        required=True,
        help=(
            "Path to .json file containing paths and information for the VQSR pipeline."
        ),
    )
    parser.add_argument(
        "--run-mode",
        type=str,
        default="standard",
        choices=["small", "standard", "large"],
        help=(
            "Option to pass so that the mode/resources fit the size of the database."
            " This affects the size of the clusters and, if --large is set, will run in"
            " a scattered mode (one job for each partition)."
        ),
    )
    parser.add_argument(
        "--batch-billing-project",
        type=str,
        required=True,
        help="Hail Batch billing project.",
    )
    parser.add_argument(
        "--gcp-billing-project",
        type=str,
        required=True,
        help="Google Cloud billing project for reading requester pays buckets.",
    )
    parser.add_argument(
        "--transmitted-singletons",
        type=str,
        required=False,
        help="Path to transmitted singletons or first singleton truth set VCF.",
    )
    parser.add_argument(
        "--sibling-singletons",
        type=str,
        required=False,
        help="Path to sibling singletons or second singleton truth set VCF.",
    )

    parser.add_argument(
        "--no-as-annotations",
        action="store_true",
        help="Option to pass if you do not want to use AS annotation.",
    )
    parser.add_argument(
        "--batch-suffix",
        type=str,
        default="",
        help="String to add to end of batch name.",
    )

    args = parser.parse_args()

    use_as_annotations = False if args.no_as_annotations else True

    print("billing project as: ", args.batch_billing_project)

    vqsr_workflow(
        sites_only_vcf=args.input_vcf,
        output_vcf_filename=args.out_vcf_name,
        transmitted_singletons=args.transmitted_singletons,
        sibling_singletons=args.sibling_singletons,
        resources=args.resources,
        out_bucket=args.out_bucket,
        batch_billing_project=args.batch_billing_project,
        gcp_billing_project=args.gcp_billing_project,
        run_mode=args.run_mode,
        use_as_annotations=use_as_annotations,
        batch_suffix=args.batch_suffix,
    )


if __name__ == "__main__":
    main()<|MERGE_RESOLUTION|>--- conflicted
+++ resolved
@@ -117,7 +117,7 @@
     java_mem = ncpu * 8 - 10
     j.storage("50G")
 
-    downsample_factor = 75 # if is_large_callset else 10
+    downsample_factor = 75  # if is_large_callset else 10
 
     tranche_cmdl = " ".join(
         [f"-tranche {v}" for v in utils["SNP_RECALIBRATION_TRANCHE_VALUES"]]
@@ -286,13 +286,11 @@
     if out_bucket:
         if tranche_idx is not None:
             b.write_output(
-                j.tranches["base"],
+                j.tranches,
                 f"{out_bucket}recalibration/SNPS/snps.{tranche_idx}.tranches",
             )
         else:
-            b.write_output(
-                j.tranches["base"], f"{out_bucket}recalibration/SNPS/snps.tranches"
-            )
+            b.write_output(j.tranches, f"{out_bucket}recalibration/SNPS/snps.tranches")
 
     return j
 
@@ -456,10 +454,7 @@
     j.cpu(4)
     j.storage("20G")
 
-    j.declare_resource_group(
-        recalibration={"index": "{root}.idx", "base": "{root}"},
-        tranches={"base": "{root}"},
-    )
+    j.declare_resource_group(recalibration={"index": "{root}.idx", "base": "{root}"})
 
     tranche_cmdl = " ".join(
         [f"-tranche {v}" for v in utils["INDEL_RECALIBRATION_TRANCHE_VALUES"]]
@@ -631,7 +626,6 @@
     j.storage(f"{disk_size}G")
     j.declare_resource_group(
         output_vcf={"vcf.gz": "{root}.vcf.gz", "vcf.gz.tbi": "{root}.vcf.gz.tbi"},
-        # output_vcf2={"vcf.gz": "{root}_2.vcf.gz", "vcf.gz.tbi": "{root}_2.vcf.gz.tbi"},
         intermediate_vcf={"vcf.gz": "{root}.vcf.gz", "vcf.gz.tbi": "{root}.vcf.gz.tbi"},
     )
 
@@ -663,16 +657,8 @@
           -mode SNP""")
 
     # An INDEL at the beginning of a chunk will overlap with the previous chunk and will cause issues when trying to
-<<<<<<< HEAD
     # merge. This makes sure the INDEL is ONLY in ONE of two consecutive
     # chunks (not both)
-=======
-    # merge. This makes sure the INDEL is ONLY in ONE of two consecutive chunks (not both)
-
-    # Check for overlaps - via Lindo's code 
-    j.command(f"""bcftools query -f '%CHROM\n {j.output_vcf['vcf.gz']} | cut -f1 | uniq -c' """)
-
->>>>>>> c94c6713
     if interval:
         j.command(
             f"""bcftools query -f '%CHROM\n' {j.output_vcf['vcf.gz']} | cut -f1 | uniq -c """
@@ -697,7 +683,6 @@
 
     if out_bucket:
         b.write_output(j.output_vcf, f"{outpath}{filename}")
-        # b.write_output(j.output_vcf2, f"{outpath}{filename}_2")
 
     return j
 
@@ -806,7 +791,7 @@
     snp_max_gaussians = 6
     indel_max_gaussians = 4
 
-    # Iif it is a large callset, run in scatter mode 
+    # Iif it is a large callset, run in scatter mode
     if is_large_callset:
         # 1. Run SNP recalibrator in a scattered mode
         # file exists:
@@ -1026,11 +1011,11 @@
         regions=["us-central1"],
     )
 
-    tmp_vqsr_bucket = f"{out_bucket}/vqsr/"
+    tmp_vqsr_bucket = f"{out_bucket}/"
 
     backend = hb.ServiceBackend(
         billing_project=batch_billing_project,
-        remote_tmpdir=tmp_vqsr_bucket,
+        remote_tmpdir="gs://gnomad-tmp-4day/",
     )
 
     with open(resources, "r") as f:
